--- conflicted
+++ resolved
@@ -2,16 +2,14 @@
 <!--LATEST=0.2.8-->
 <!--ENTRYINSERT-->
 
-<<<<<<< HEAD
+
 upcoming changes
 * aws-amplify
     * remove unused variable #670
-=======
-## current changes (not released)
+
 * amazon-cognito-identity-js
     * Add declartion for SetUserMFAPreference #667
 
->>>>>>> 16d1a1a6
 
 ##04/12/2018
 * aws-amplify - v0.3.0
