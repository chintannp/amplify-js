--- conflicted
+++ resolved
@@ -209,11 +209,7 @@
 Either the phone number or the email address is required for account recovery. You can let the user verify those attributes by:
 ```js
 // To initiate the process of verifying the attribute like 'phone_number' or 'email'
-<<<<<<< HEAD
-Auth.verifyCurrentUserAttributes(attr)
-=======
 Auth.verifyCurrentUserAttribute(attr)
->>>>>>> ddb0ee83
 .then(() => {
      console.log('a verification code is sent');
 }).catch(e) => {
