# Authentication

The AWS Amplify Auth module provides Authentication APIs and building blocks to developers wishing to use pre-build components or scaffold out custom UX. Depending on needs, Auth can be integrated at different levels.

* [Installation and Configuration](#installation-and-configuratoin)
  - [Automated Setup](#automated-setup)
  - [Manual Setup](#manual-setup)
* [Integration](#integration)
  - [1. Call APIs](#1-call-apis)
  - [2. withAuthenticator HOC](#2-withauthenticator-hoc)
  - [3. Authenticator Component](#3-authenticator-component)
  - [4. Compose Authenticator](#4-compose-authenticator)
  - [5. Write Your Own Auth UI](#5-write-your-own-auth-ui)
  - [6. Federated Identity](#6-federated-identity)
  - [7. User Attributes](#7-user-attributes)
* [Extension](#extension)
  - [UI Theme](#ui-theme)
  - [Error Message](#error-message)

## Installation and Configuration

Please refer to this [Guide](install_n_config.md) for general setup. Here are Authentication specific setup.

### Automated Setup

To create a project fully functioning with the Auth category.

```
$ npm install -g awsmobile-cli
$ cd my-app
$ awsmobile init
$ awsmobile enable user-signin
$ awsmobile push
```

In your project i.e. App.js:

```js
import Amplify, { Auth } from 'aws-amplify';
import aws_exports from './aws-exports';
Amplify.configure(aws_exports);
```

### Manual Setup

```js
import Amplify from 'aws-amplify';

Amplify.configure({
    Auth: {
    // REQUIRED - Amazon Cognito Identity Pool ID
        identityPoolId: 'XX-XXXX-X:XXXXXXXX-XXXX-1234-abcd-1234567890ab',
    // REQUIRED - Amazon Cognito Region
        region: 'XX-XXXX-X', 
    // OPTIONAL - Amazon Cognito User Pool ID
        userPoolId: 'XX-XXXX-X_abcd1234',
    // OPTIONAL - Amazon Cognito Web Client ID
        userPoolWebClientId: 'XX-XXXX-X_abcd1234',
    }
});
```

## Integration

### 1. Call APIs

APIs can be used in any Javascript framework. [API Reference](api_reference.md) has full list. Below are some examples to get started.

#### Sign In
```js
import { Auth } from 'aws-amplify';
import './aws-exports' // <-- use this if you used the cli to bootstrap your project

Auth.signIn(username, password)
    .then(user => console.log(user))
    .catch(err => console.log(err));

// If MFA enabled, keep the user object from sign in, collect confirmation code, and then
Auth.confirmSignIn(user, code)
    .then(data => console.log(data))
    .catch(err => console.log(err));
```

#### Sign Up
```js
import { Auth } from 'aws-amplify';

Auth.signUp({
        username,
        password,
        attributes: {
            email,          // optional
            phone_number,   // optional - E.164 number convention
            // other custom attributes
        },
        validationData: []  //optional
    })
    .then(data => console.log(data))
    .catch(err => console.log(err));

// Collect confirmation code, then
Auth.confirmSignUp(username, code)
    .then(data => console.log(data))
    .catch(err => console.log(err));
```

#### Sign Out
```js
import { Auth } from 'aws-amplify';

Auth.signOut()
    .then(data => console.log(data))
    .catch(err => console.log(err));
```

#### Forgot Password
```js
import { Auth } from 'aws-amplify';

Auth.forgotPassword(username)
    .then(data => console.log(data))
    .catch(err => console.log(err));

// Collect confirmation code and new password, then
Auth.forgotPasswordSubmit(username, code, new_password)
    .then(data => console.log(data))
    .catch(err => console.log(err));
```

### 2. withAuthenticator HOC

<img src="https://dha4w82d62smt.cloudfront.net/items/2R3r0P453o2s2c2f3W2O/Screen%20Recording%202018-02-11%20at%2003.48%20PM.gif" style="display: block;height: auto;width: 100%;"/>

For React and React Native apps, the simplest way to add Auth flows into your app is to use `withAuthenticator`.

Just add these two lines to your `App.js`:

```js
import { withAuthenticator } from 'aws-amplify-react'; // or 'aws-amplify-react-native';

...

export default withAuthenticator(App);
```

Now your app is guarded by complete Auth flow. Only signed in user can access the app.

#### Federated Identity

You can enable federated Identity login by specifying federated option.

```js
const AppWithAuth = withAuthenticator(App);

const federated = {
    google_client_id: '',
    facebook_app_id: '',
    amazon_client_id: ''
};

ReactDOM.render(<AppWithAuth federated={federated}/>, document.getElementById('root'));
```

 NOTE: Federated Identity HOCs are not yet available on React Native

#### Sign Out Button

The default `withAuthenticator` renders just the App component after a user is signed in, preventing interference with your app. Then question comes, how does the user sign out?

To expose this, set the second parameter to true, which means `includeGreetings = true`. It will put a greeting row on top of your app.

```js
export default withAuthenticator(App, { includeGreetings: true });
```

### 3. Authenticator Component

The `withAuthenticator` HOC essentially just wraps `Authenticator` component. You can use the `Authenticator` directly to give yourself more customization options.

#### Example: Put App inside Authenticator

App.js
```js
import { Authenticator } from 'aws-amplify-react'; // or 'aws-amplify-react-native'

...

class AppWithAuth extends Component {
  render(){
    return (
      <div>
      <Authenticator>
        <App />
      </Authenticator>
      </div>
    );
  }
}

export default AppWithAuth;
```

#### Example: Only show App when signed in

In the above example you'll see the App rendered even before the user is signed in. This is easy to change.

When inside `Authenticator`, the App component will receive a few properties.

**authState** is the current authentication state (a string):
 - `signIn`
 - `signUp`
 - `confirmSignIn`
 - `confirmSignUp`
 - `forgotPassword`
 - `verifyContact`
 - `signedIn`

**authData** - additional data within authState, when `signedIn`, it is a `user` object

<<<<<<< HEAD
With that, to control when to render App component, simply add
=======
**onStateChange** - callback function for `Authenticator` which notifies authState changes.

With `Authenticator`, you can control when to render your App component. For example, simply add the following line to the `render()` method of your `App` component:
>>>>>>> f9613df7
```js
    this._validAuthStates = ['signedIn'];
```
to the component's constructor, then implement `showComponent(theme) {}` in lieu of the typical
`render() {}` method.

### 4. Compose Authenticator

`Authenticator` is designed as a container, which contains a number of Auth components. Each component does one job, for example SignIn, SignUp etc.

You can compose your own Authenticator, but you must set `hideDefault={true}`.

For example, this Authenticator only shows Greetings component which has a Sign Out button:

```jsx
    <Authenticator hideDefault={true}>
        <Greetings />
    </Authenticator>
```

#### Greeting message

The Greetings component has messages for two different auth states: signedIn, and signedOut. To customize the messages, set properties `inGreeting` and `outGreeting` using a string or function.

```jsx
    <Authenticator hideDefault={true}>
        <Greetings
            inGreeting={(username) => 'Hello ' + username}
            outGreeting="Come back"
        />
    </Authenticator>
```

### 5. Write Your Own Auth UI

You may write your own Auth UI. To do this your component will leverage the following properties:

* authState
* authData
* onStateChange

This example creates an `AlwaysOn` Auth UI, which shows the current auth state.

```jsx
import { Authenticator, SignIn, SignUp, ConfirmSignUp, Greetings } from 'aws-amplify-react';

const AlwaysOn = (props) => {
    return (
        <div>
            <div>I am always here to show current auth state: {props.authState}</div>
            <button onClick={() => props.onStateChange('signUp')}>Show Sign Up</button>
        </div>
    )
}

handleAuthStateChange(state) {
    if (state === 'signedIn') { /* GO TO Main Page */ }
}

render() {
    return (
        <Authenticator hideDefault={true} onStateChange={this.handleAuthStateChange}>
            <SignIn/>
            <SignUp/>
            <ConfirmSignUp/>
            <Greetings/>
            <AlwaysOn/>
        </Authenticator>
    )
}
```

### 6. Federated Identity

Note: Our federated identity components so far only support Google, Facebook and Amazon, only available for React. Building is in progress.

Setup guide is [here](federated_identity_setup.md).

After setup. Just add `Google client_id`, `Facebook app_id` and/or `Amazon client_id` to `Authenticator`
```jsx
    const federated = {
        google_client_id: '',
        facebook_app_id: '',
        amazon_client_id: ''
    };

    return (
        <Authenticator federated={federated}>
    )
```
#### Custom federated identity UI

Every app may have a slightly different UI. Use `withFederated`. There is also `withGoogle`, `withFacebook`, `withAmazon` if just need a single provider.

```jsx
import { withFederated } from 'aws-amplify-react';

const Buttons = (props) => (
    <div>
        <img
            onClick={props.googleSignIn}
            src={google_icon}
        />
        <img
            onClick={props.facebookSignIn}
            src={facebook_icon}
        />
        <img
            onClick={props.amazonSignIn}
            src={amazon_icon}
        />
    </div>
)

const Federated = withFederated(Buttons);

...

    const federated = {
        google_client_id: '',
        facebook_app_id: '',
        amazon_client_id: ''
    };

    <Federated federated={federated} onStateChange={this.handleAuthStateChange} />
```

### 7 User Attributes

You can pass in any user attributes during sign up:

```js
Auth.signUp({
    'username': 'jdoe',
    'password': 'mysecurerandompassword#123',
    'attributes': {
        'email': 'me@domain.com',
        'phone_number': '+12128601234', // E.164 number convention
        'first_name': 'Jane',
        'last_name': 'Doe',
        'nick_name': 'Jane'
    }
});
```

You can retrieve user attributes:

```js
let user = await Auth.currentAuthenticatedUser();
```

You can then update the user attributes:

```js
let result = await Auth.updateUserAttributes(user, {
    'email': 'me@anotherdomain.com',
    'last_name': 'Lastname'
});
console.log(result); // SUCCESS
```

If you change the email address you will receive a confirmation code to that email and you can confirm it with the code:

```js
let result = await Auth.verifyCurrentUserAttributeSubmit('email', 'abc123');
```

## Extensions

### UI Theme

Amplify UI components are theme based. Check the `AmplifyTheme.js` file for default styling.

You may want to create your own theme, and then pass to Amplify components.

```jsx
import MyTheme from './MyTheme';

<Authenticator theme={MyTheme} />
```

Alternatively, override `AmplifyTheme`:

```jsx
import { AmplifyTheme } from 'aws-amplify-react';

const MySectionHeader = Object.assign({}, AmplifyTheme.sectionHeader, { background: 'orange' });
const MyTheme = Object.assign({}, AmplifyTheme, { sectionHeader: MySectionHeader });

<Authenticator theme={MyTheme} />
```

Theme example can be found [here](https://github.com/richardzcode/a-theme-react)

### Error Message

During authentication flows, there are some error messages returned from server. Amplify provides a simple way of customizing error messages with a `messageMap` callback.

The function simply takes the original message as arguments and then outputs the desired message. Check `AmplifyMessageMap.js` to see how Amplify makes the map function.

```jsx
const map = (message) => {
    if (/incorrect.*username.*password/i.test(message)) {
        return 'Incorrect username or password';
    }

    return message;
}

<Authenticator errorMessage={map} />
```

You may notice in `AmplifyMessageMap.js` it also handles internationalization. The topic is covered in [I18n Guide](i18n_guide.md)<|MERGE_RESOLUTION|>--- conflicted
+++ resolved
@@ -217,13 +217,8 @@
 
 **authData** - additional data within authState, when `signedIn`, it is a `user` object
 
-<<<<<<< HEAD
 With that, to control when to render App component, simply add
-=======
-**onStateChange** - callback function for `Authenticator` which notifies authState changes.
-
-With `Authenticator`, you can control when to render your App component. For example, simply add the following line to the `render()` method of your `App` component:
->>>>>>> f9613df7
+
 ```js
     this._validAuthStates = ['signedIn'];
 ```
