---
---

# Authentication

AWS Amplify Authentication module provides Authentication APIs and building blocks for developers who want to create user authentication experiences.

Depending on your needs, you can integrate Authentication module at different levels. You can use pre-built UI components for common sign-in/registration scenarios, or you can create your own custom user experience with the API.

**Amazon Cognito**

AWS Amplify uses Amazon Cognito as the default authentication provider. Before start working with Authentication category, it is important to understand *Amazon Cognito User Pools* and *Amazon Cognito Federated Identities*.

[Amazon Cognito User Pools](https://docs.aws.amazon.com/cognito/latest/developerguide/cognito-user-identity-pools.html) is a full-blown user directory service to handle user registration, authentication, and account recovery. [Amazon Cognito Federated Identities](https://docs.aws.amazon.com/cognito/latest/developerguide/cognito-identity.html) on the other hand, is a way to authorize your users to use the various AWS services. With an identity pool, you can obtain temporary AWS credentials with permissions you define to access other AWS services directly or to access resources through Amazon API Gateway.

When working together, Cognito User Pools acts as a source of user identities (identity provider) for the Cognito Federated Identities, as other sources could be OpenID, Facebook, Google, etc. AWS Amplify uses User Pools to store your user information and handle authorization, and it leverages Federated Identities to manage user access to AWS Resources, like allowing a user to upload a file to your S3 bucket.

## Installation and Configuration

Please refer to [AWS Amplify Installation Guide]({%if jekyll.environment == 'production'%}{{site.amplify.baseurl}}{%endif%}/media/install_n_config) for general setup. Here is how you can enable Authentication category for your app.

### Automated Setup

To create a project fully functioning with the Auth category.

```bash
$ npm install -g awsmobile-cli
$ cd my-app #Change to your project's root folder
$ awsmobile init
$ awsmobile user-signin enable
$ awsmobile push #Update your backend
```

In your app's entry point i.e. App.js, import and load the configuration file `aws-exports.js` which has been created and replaced into `/src` folder in the previous step.

```js
import Amplify, { Auth } from 'aws-amplify';
import aws_exports from './aws-exports'; // specify the location of aws-exports.js file on your project
Amplify.configure(aws_exports);
```

##### Customizing Sign-in Options

You can customize sign-in options by using `-p` parameter. The CLI will ask you the options to create your custom sign-in attributes:

```sh
$ awsmobile user-signin enable -p

? Sign-in is currently disabled, what do you want to do next Go to advance settings
? Which sign-in method you want to configure Cognito UserPools (currently disabled)
? How are users going to login Email
? Password minimum length (number of characters) 8
? Password character requirements uppercase, lowercase, numbers

$ awsmobile push
```

##### Updating User Pool Attributes

Currently, once you create a Cognito User Pool, you won't be able to change the standard attributes at a later time. If you need to modify User Pool attributes, you can remove the user pool with `awsmobile user-signin disable` and create a new User Pool with the CLI.

![Cognito Settings](./images/cognito_user_pool_standart_attributes.png){: style="max-height:400px;"}

### Manual Setup

With manual setup, you need to use your AWS Resource credentials to configure your app:

```js
import Amplify from 'aws-amplify';

Amplify.configure({
    Auth: {

        // REQUIRED only for Federated Authentication - Amazon Cognito Identity Pool ID
        identityPoolId: 'XX-XXXX-X:XXXXXXXX-XXXX-1234-abcd-1234567890ab',
        
        // REQUIRED - Amazon Cognito Region
        region: 'XX-XXXX-X',

        // OPTIONAL - Amazon Cognito User Pool ID
        userPoolId: 'XX-XXXX-X_abcd1234',

        // OPTIONAL - Amazon Cognito Web Client ID (26-char alphanumeric string)
        userPoolWebClientId: 'a1b2c3d4e5f6g7h8i9j0k1l2m3',

        // OPTIONAL - Enforce user authentication prior to accessing AWS resources or not
        mandatorySignIn: false,

        // OPTIONAL - Configuration for cookie storage
        cookieStorage: {
        // REQUIRED - Cookie domain (only required if cookieStorage is provided)
            domain: '.yourdomain.com',
        // OPTIONAL - Cookie path
            path: '/',
        // OPTIONAL - Cookie expiration in days
            expires: 365,
        // OPTIONAL - Cookie secure flag
            secure: true
        }
    }
});
```

### Node.js Support

Authorization category is designed to work in the browser. If you want to use it in Node.js, you may need to implement a polyfill to replace browser's Fetch API:

```sh
$ yarn add node-fetch
```

Load the pollyfill in your Node app:

```js
global.fetch = require('node-fetch');
```

## Working with the API

### Common Authentication Use Cases

AWS Amplify Authentication module exposes set of APIs to be used in any JavaScript framework. Please check [AWS Amplify API Reference]({%if jekyll.environment == 'production'%}{{site.amplify.baseurl}}{%endif%}/api/classes/authclass.html) for full API list.

Here, we provide examples for most common authentication use cases:

#### Sign In

Sign in with user credentials:

```js
import { Auth } from 'aws-amplify';

Auth.signIn(username, password)
    .then(user => console.log(user))
    .catch(err => console.log(err));

// If MFA is enabled, sign-in should be confirmed with the congirmation code
// `user` : Return object from Auth.signIn()
// `code` : Confirmation code  
// `mfaType` : MFA Type e.g. SMS, TOTP.
Auth.confirmSignIn(user, code, mfaType)
    .then(data => console.log(data))
    .catch(err => console.log(err));
```

#### Sign Up

Creates a new user in your User Pool:

```js
import { Auth } from 'aws-amplify';

Auth.signUp({
    username,
    password,
    attributes: {
        email,          // optional
        phone_number,   // optional - E.164 number convention
        // other custom attributes 
    },
    validationData: []  //optional
    })
    .then(data => console.log(data))
    .catch(err => console.log(err));

// After retrieveing the confirmation code from the user
Auth.confirmSignUp(username, code, {
    // Optional. Force user confirmation irrespective of existing alias. By default set to True.
    forceAliasCreation: true    
}).then(data => console.log(data))
  .catch(err => console.log(err));
```

**Forcing Email Uniqueness in Cognito User Pools**

When your User Pool sign-in options are set to "*Username*", and "*Also allow sign in with verified email address*", *signUp()* creates a new user account without validating email uniqueness. In this case you will have multiple user pool identities and previous account's attribute is changed to *email_verified : false*. 

To restrict signups with unique email, you can change your User Pool settings in your user pool's *Attributes* settings as following:
<<<<<<< HEAD
![User Pool Settings](./images/cognito_user_pool_settings.png){: style="max-height:300px;"}
=======
![User Pool Settings](images/cognito_user_pool_settings.png){: style="max-height:300px;"}
>>>>>>> 57de2485

#### Sign Out
```js
import { Auth } from 'aws-amplify';

Auth.signOut()
    .then(data => console.log(data))
    .catch(err => console.log(err));
```

#### Change password
```js
import { Auth } from 'aws-amplify';

Auth.currentAuthenticatedUser()
    .then(user => {
        return Auth.changePassword(user, 'oldPassword', 'newPassword');
    })
    .then(data => console.log(data))
    .catch(err => console.log(err));
```

#### Forgot Password
```js
import { Auth } from 'aws-amplify';

Auth.forgotPassword(username)
    .then(data => console.log(data))
    .catch(err => console.log(err));

// Collect confirmation code and new password, then
Auth.forgotPasswordSubmit(username, code, new_password)
    .then(data => console.log(data))
    .catch(err => console.log(err));
```

#### Retrieve Current Session

`Auth.currentSession()` returns a `CognitoUserSession` object which contains JWT `accessToken`, `idToken`, and `refreshToken`.

```js
let session = Auth.currentSession();
// CognitoUserSession => { idToken, refreshToken, accessToken }
```

#### Managing Security Tokens

**When using Authentication with AWS Amplify, you don't need to refresh Amazon Cognito tokens manually. The tokens are automatically refreshed by the library when necessary.**

If you are using `amazon-cognito-identity-js` package directly in your app, you need to monitor token expiration and refresh your tokens in your code. Following code sample shows how to refresh tokens:

```js
var data = { UserPoolId : 'us-east-1_resgd', ClientId : 'xyz' };
var userPool = new AmazonCognitoIdentity.CognitoUserPool(data);
var cognitoUser = userPool.getCurrentUser();

if (cognitoUser != null) {
    cognitoUser.getSession(function(err, session) {
        if (err) { alert(err); return; }

        // Get refresh token before refreshing session
        refresh_token = session.getRefreshToken();

        if (AWS.config.credentials.needsRefresh()) {
            cognitoUser.refreshSession(refresh_token, (err, session) => {
                if(err) { console.log(err); } 
                else {
                    AWS.config.credentials.params.Logins['cognito-idp.<YOUR-REGION>.amazonaws.com/<YOUR_USER_POOL_ID>']  = session.getIdToken().getJwtToken();
                    AWS.config.credentials.refresh((err)=> {
                        if(err)  { console.log(err); }
                        else{
                            console.log("TOKEN SUCCESSFULLY UPDATED");
                        }
                    });
                }
            });
        }
    });
}

```

To learn more about tokens, please visit [Amazon Cognito Developer Documentation](https://docs.aws.amazon.com/cognito/latest/developerguide/amazon-cognito-user-pools-using-tokens-with-identity-providers.html).

### Using withAuthenticator HOC

For React and React Native apps, the simplest way to add authentication flows into your app is to use *withAuthenticator* High Order Component.

*withAuthenticator* automatically detects the authentication state and updates the UI. If the user is signed in, the underlying component (typically your app's main component) is displayed otherwise signing/signup controls is displayed.

Just add these two lines to your `App.js`:

```js
import { withAuthenticator } from 'aws-amplify-react'; // or 'aws-amplify-react-native';
...
export default withAuthenticator(App);
```
Now, your app has complete flows for user sign-in and registration. Since you have wrapped your **App** with `withAuthenticator`, only signed in users can access your app. The routing for login pages and giving access to your **App** Component will be managed automatically:

<img src="https://dha4w82d62smt.cloudfront.net/items/2R3r0P453o2s2c2f3W2O/Screen%20Recording%202018-02-11%20at%2003.48%20PM.gif" style="display: block;height: auto;width: 100%;"/>


#### Enabling Federated Identities

You can enable federated Identity login by specifying  *federated* option. Here is a configuration for enabling social login with multiple providers:

```js
const AppWithAuth = withAuthenticator(App);

const federated = {
    google_client_id: '',
    facebook_app_id: '',
    amazon_client_id: ''
};

ReactDOM.render(<AppWithAuth federated={federated}/>, document.getElementById('root'));
```

You can also initiate a federated signin process by calling `Auth.federatedSignIn()` method with a specific identity provider in your code:  

```js
import { Auth } from 'aws-amplify';

// Retrieve active Google user session
const ga = window.gapi.auth2.getAuthInstance();
ga.signIn().then(googleUser => {
    const { id_token, expires_at } = googleUser.getAuthResponse();
    const profile = googleUser.getBasicProfile();
    const user = {
        email: profile.getEmail(),
        name: profile.getName()
    };

    return Auth.federatedSignIn(
        // Initiate federated sign-in with Google identity provider 
        'google',
        { 
            // the JWT token
            token: id_token, 
            // the expiration time
            expires_at 
        },
        // a user object
        user
    ).then(() => {
        // ...
    });
});
```

After the federated login, you can retrieve related JWT token from the local cache using the *Cache* module: 
```js
import { Cache } from 'aws-amplify';

// Run this after the sign-in
Cache.getItem('federatedInfo').then(federatedInfo => {
     const { token } = federatedInfo;
});
```
Availible identity providers are `google`, `facebook`, `amazon`, `developer` and OpenID. To use an `OpenID` provider, use the URI of your provider as the key, e.g. `accounts.your-openid-provider.com`.

 NOTE: Federated Identity HOCs are not yet available on React Native.
 {: .callout .callout--info}

#### Rendering a Sign Out Button

`withAuthenticator` component renders your App component after a successful user signed in, and it prevents non-sign-in uses to interact with your app. In this case, we need to display a *sign-out* button to trigger the related process.

To display a sign-out button, set `includeGreetings = true` in the parameter object. It displays a *greetings section* on top of your app, and a sign-out button is displayed in the authenticated state.

```js
export default withAuthenticator(App, { includeGreetings: true });
```

### Using Authenticator Component

The `withAuthenticator` HOC essentially just wraps `Authenticator` component. Using `Authenticator` directly gives you more customization options for your UI.

#### Wrapping your Component

This will render your App component with *Authenticator*:

```js
import { Authenticator } from 'aws-amplify-react'; // or 'aws-amplify-react-native'
...

class AppWithAuth extends Component {
  render(){
    return (
      <div>
      <Authenticator>
        <App />
      </Authenticator>
      </div>
    );
  }
}

export default AppWithAuth;
```

#### Show your App After Sign-in

In the previous example, you'll see the App is rendered even before the user is signed-in. To change this behavior, you can use *Authenticator* properties. When inside `Authenticator`, the App component automatically receives those properties.

**authState** is the current authentication state (a string):
```
 - signIn
 - signUp
 - confirmSignIn
 - confirmSignUp
 - forgotPassword
 - verifyContact
 - signedIn
 ```

**authData** - additional data within authState; when the state is `signedIn`, it will return a `user` object.

Using the options above, to control the condition for *Authenticator* to render App component, simply set `_validAuthStates` property:

```js
this._validAuthStates = ['signedIn'];
```

Then, in the component's constructor,  implement `showComponent(theme) {}` in lieu of the typical `render() {}` method.

### Federated Identities (Social Sign-in)

**Availability Note**
Currently, our federated identity components only support Google, Facebook and Amazon identities. Please see our[ Setup Guide for Federated Identities]({%if jekyll.environment == 'production'%}{{site.amplify.baseurl}}{%endif%}/media/federated_identity_setup).
{: .callout .callout--info}

To enable social sign-in in your app with Federated Identities, add `Google client_id`, `Facebook app_id` and/or `Amazon client_id` properties to *Authenticator* component:

```jsx
const federated = {
    google_client_id: '',
    facebook_app_id: '',
    amazon_client_id: ''
};

return (
    <Authenticator federated={federated}>
)
```

For *React Native*, you can use `Auth.federatedSignIn()` to get your federated identity from Cognito. You need to provide a valid JWT token from the third provider. You can also use it with `Authenticator`, so that component automatically persists your login status.

Federated Sign in with Facebook Example:
```js
import Expo from 'expo';
import Amplify, { Auth } from 'aws-amplify';
import { Authenticator } from 'aws-amplify-react-native';

export default class App extends React.Component {
  async signIn() {
    const { type, token, expires } = await Expo.Facebook.logInWithReadPermissionsAsync('YOUR_FACEBOOK_APP_ID', {
        permissions: ['public_profile'],
      });
    if (type === 'success') {
      // sign in with federated identity
      Auth.federatedSignIn('facebook', { token, expires_at: expires}, { name: 'USER_NAME' })
        .then(credentials => {
          console.log('get aws credentials', credentials);
        }).catch(e => {
          console.log(e);
        });
    }
  }

  // ...

  render() {
    return (
      <View style={styles.container}>
        <Authenticator>
        </Authenticator>
        <Button title="FBSignIn" onPress={this.signIn.bind(this)} />
      </View>
    );
  }
}
```

#### Customize UI

To customize the UI for Federated Identities sign-in, you can use `withFederated` component. The following code shows how you customize the login buttons and the layout for social sign-in.

```jsx
import { withFederated } from 'aws-amplify-react';

const Buttons = (props) => (
    <div>
        <img
            onClick={props.googleSignIn}
            src={google_icon}
        />
        <img
            onClick={props.facebookSignIn}
            src={facebook_icon}
        />
        <img
            onClick={props.amazonSignIn}
            src={amazon_icon}
        />
    </div>
)

const Federated = withFederated(Buttons);

...

const federated = {
    google_client_id: '',
    facebook_app_id: '',
    amazon_client_id: ''
};

<Federated federated={federated} onStateChange={this.handleAuthStateChange} />
```

There is also `withGoogle`, `withFacebook`, `withAmazon` components, in case you need to customize a single provider.

### Using Amazon Cognito Hosted UI

Amazon Cognito provides a customizable user experience via the hosted UI. The hosted UI supports OAuth 2.0 and Federated Identities with Facebook, Amazon, Google, and SAML providers. To learn more about Amazon Cognito Hosted UI, please visit [Amazon Cognito Developer Guide](https://docs.aws.amazon.com/cognito/latest/developerguide/cognito-user-pools-configuring-app-integration.html).

#### Setup your Cognito App Client

To start using hosted UI, you need to setup your App Client in the Amazon Cognito console.

To setup App Client;
- Go to [Amazon Cognito Console](https://aws.amazon.com/cognito/).
- Click *User Pools* on the top menu to select a User Pool or create a new one.
- Click *App integration*  and *App client settings* on the left menu.
- Select *Enabled Identity Providers* and enter *Callback URL(s)* and *Sign out URL(s)* fields.
- Under the *OAuth 2.0* section, select an OAuth Flow. *Authorization code grant* is the recommended choice for security reasons.
- Choose item(s) from *OAuth Scopes*.
- Click 'Save Changes'

To enable the domain for your hosted UI;

- On the left menu, go to  *App integration* > *Domain name*.
- In the *Domain prefix* section, enter the prefix for the pages that will be hosted by Amazon Cognito.

You can also enable Federated Identities for your hosted UI;  

- Go to *Federation* > *Identity providers*
- Select an *Identity provider* and enter required credentials for the identity provider. (e.g., App Id, App secret, Authorized scope)
- In the settings page for your selected identity provider (Facebook, Google, etc.),  set *Oauth Redirected URI* to `https://your-domain-prefix.auth.us-east-1.amazoncognito.com/oauth2/idpresponse` (*your-domain-prefix* is the domain prefix you have entered in previously).
- To retrieve user attributes from your identity provider, go to *Federation* > *Attribute mapping*. Here, you can map Federation Provider attributes to corresponding User pool attributes. 

If  *email* attribute is a required field in your Cognito User Pool settings, please make sure that you have selected *email* in your Authorized Scopes, and you have mapped it correctly to your User Pool attributes.
{: .callout .callout-info}

#### Configuring the Hosted UI

To configure your application for hosted UI, you need to use *oauth* options:

```js
import Amplify from 'aws-amplify';

const oauth = {
    // Domain name
    domain : 'your-domain-prefix.auth.us-east-1.amazoncognito.com', 
    
    // Authorized scopes
    scope : ['phone', 'email', 'profile', 'openid','aws.cognito.signin.user.admin'], 

    // Callback URL
    redirectSignIn : 'http://www.example.com/signin', 
    
    // Sign out URL
    redirectSignOut : 'http://www.example.com/signout',

    // 'code' for Authorization code grant, 
    // 'token' for Implicit grant
    responseType: 'code'

    // optional, for Cognito hosted ui specified options
    options: {
        // Indicates if the data collection is enabled to support Cognito advanced security features. By default, this flag is set to true.
        AdvancedSecurityDataCollectionFlag : true
    }
}

Amplify.configure({
    Auth: {
        // other configurations...
        // ....
        oauth: oauth
    },
    // ...
});
```

#### Launching the Hosted UI

To invoke the browser to display the hosted UI, you need to construct the URL in your app;

```js
const config = Auth.configure();
const { 
    domain,  
    redirectSignIn, 
    redirectSignOut,
    responseType } = config.oauth;

const clientId = config.userPoolWebClientId;
const url = 'https://' + domain + '/login?redirect_uri=' + redirectSignIn + '&response_type=' + responseType + '&client_id=' + clientId;

// Launch hosted UI
window.location.assign(url);
```

#### Launching the Hosted UI in React 

With React, you can use `withOAuth` HOC to launch the hosted UI experience. Just wrap your app's main component with our HOC:

```js
import { withOAuth } from 'aws-amplify-react';

class MyApp extends React.Component {
    // ...
    render() {
        return(
            <button onClick={this.props.OAuthSignIn}>
                Sign in with AWS
            </button>
        )
    }
}

export default withOAuth(MyApp);
``` 
    
### Enabling MFA

MFA (Multi-factor authentication increases security for your app by adding an authentication method and not relying solely on the username (or alias) and password. AWS Amplify uses Amazon Cognito to provide MFA. Please see [Amazon Cognito Developer Guide](https://docs.aws.amazon.com/cognito/latest/developerguide/user-pool-settings-mfa.html) for more information about setting up MFA in Amazon Cognito.

Once you enable MFA on Amazon Cognito, you can configure your app to work with MFA.

#### Enabling TOTP

With TOTP (Time-based One-time Password), your app user is challenged to complete authentication using a time-based one-time (TOTP) password after their username and password have been verified.

You can setup TOTP for a user in your app:

```js
import { Auth } from 'aws-amplify';

// To setup TOTP, first you need to get a `authorization code` from Amazon Cognito
// `user` is the current Authenticated user
Auth.setupTOTP(user).then((code) => {
    // You can directly display the `code` to the user or convert it to a QR code to be scanned.
    // E.g., use following code sample to render a QR code with `qrcode.react` component:  
    //      import QRCode from 'qrcode.react';
    //      const str = "otpauth://totp/AWSCognito:"+ username + "?secret=" + code + "&issuer=" + issuer;
    //      <QRCode value={str}/>
});

// ...

// Then you will have your TOTP account in your TOTP-generating app (like Google Authenticator)
// Use the generated one-time password to verify the setup
Auth.verifyTotpToken(user, challengeAnswer).then(() => {

    // don't forget to set TOTP as the preferred MFA method
    Auth.setPreferredMFA(user, 'TOTP');
    // ...
}).catch( e => {
    // Token is not verified
});
```

#### Setup MFA Type

There are multiple MFA types supported by Amazon Cognito. You can set the preferred method in your code:

```js
import { Auth } from 'aws-amplify';

// You can select preferred mfa type, for example:
// Select TOTP as preferred
Auth.setPreferredMFA(user, 'TOTP').then((data) => {
    console.log(data);
    // ...
}).catch(e => {});

// Select SMS as preferred
Auth.setPreferredMFA(user, 'SMS');

// Select no-mfa
Auth.setPreferredMFA(user, 'NOMFA');
```

#### Letting User Select MFA Type

When working with multiple MFA Types, you can let the app user select the desired authentication method. `SelectMFAType` UI Component, which is provided with `aws-amplify-react` package, renders a list of available MFA types.

```js
import Amplify from 'aws-amplify';
import awsmobile from './aws-exports';
import { SelectMFAType } from 'aws-amplify-react';

Amplify.configure(awsmobile);

// Please have at least TWO types
// Please make sure you set it properly according to your Cognito User pool
const MFATypes = {
    SMS: true, // if SMS enabled in your user pool
    TOTP: true, // if TOTP enabled in your user pool
    Optional: true, // if MFA is set to optional in your user pool
}

class App extends Component {
    // ...
    render() {
        return (
            // ...
            <SelectMFAType authData={this.props.authData} MFATypes={MFATypes}>
        )
    }
}

export default withAuthenticator(App, true);
```

### Customizing Authentication Flow

Amazon Cognito User Pools support customizing the authentication flow to enable new challenge types, in addition to a password, to verify the identity of users. These challenge types may include CAPTCHAs or dynamic challenge questions. 

To define your challenges for custom authentication flow, you need to implement Lambda triggers for Amazon Cognito.

#### Creating a CAPTCHA

The following Lambda creates a CAPTCHA as a challenge to the user. The URL for the CAPTCHA image and  the expected answer is added to the private challenge parameters:

```js
export const handler = async (event) => {
    if (!event.request.session || event.request.session.length === 0) {
        event.response.publicChallengeParameters = {
            captchaUrl: "url/123.jpg",
        };
        event.response.privateChallengeParameters = {
            answer: "5",
        };
        event.response.challengeMetadata = "CAPTCHA_CHALLENGE";
    }
    return event;
};
```

#### Defining a Custom Challange

This example defines a custom challenge:

```js
export const handler = async (event) => {
    if (!event.request.session || event.request.session.length === 0) {
        // If we don't have a session or it is empty then send a CUSTOM_CHALLENGE
        event.response.challengeName = "CUSTOM_CHALLENGE";
        event.response.failAuthentication = false;
        event.response.issueTokens = false;
    } else if (event.request.session.length === 1 && event.request.session[0].challengeResult === true) {
        // If we passed the CUSTOM_CHALLENGE then issue token
        event.response.failAuthentication = false;
        event.response.issueTokens = true;
    } else {
        // Something is wrong. Fail authentication
        event.response.failAuthentication = true;
        event.response.issueTokens = false;
    }

    return event;
};
```

**Verify Challenge Response** 

This Lambda is used to verify a challange answer:

```js
export const handler = async (event, context) => {
    if (event.request.privateChallengeParameters.answer === event.request.challengeAnswer) {
        event.response.answerCorrect = true;
    } else {
        event.response.answerCorrect = false;
    }

    return event;
};
```

For more information about working with Lambda Triggers for custom authentication challenge, please visit [Amazon Cognito Developer Documentation](https://docs.aws.amazon.com/cognito/latest/developerguide/user-pool-lambda-challenge.html).
{: .callout .callout--info}

#### Using a Custom Challange 

To initiate a custom authorization flow in your app, call `signIn` without a password. A custom challenge needs to be answered using the `sendCustomChallengeAnswer` method:

```js
import { Auth } from 'aws-amplify';
let challangeResponse = "the answer for the challenge";

Auth.signIn(username)
    .then(user => {
        if (user.challengeName === 'CUSTOM_CHALLENGE') {
            Auth.sendCustomChallengeAnswer(user, challangeResponse)
                .then(user => console.log(user))
                .catch(err => console.log(err));
        } else {
            console.log(user);
        }
    })
    .catch(err => console.log(err));
```

### Working with User Attributes

You can pass user attributes during sign up:

```js
Auth.signUp({
    'username': 'jdoe',
    'password': 'mysecurerandompassword#123',
    'attributes': {
        'email': 'me@domain.com',
        'phone_number': '+12128601234', // E.164 number convention
        'given_name': 'Jane',
        'family_name': 'Doe',
        'nickname': 'Jane'
    }
});
```

You can retrieve user attributes:

```js
let user = await Auth.currentAuthenticatedUser();
```

You can update user attributes:

```js
let result = await Auth.updateUserAttributes(user, {
    'email': 'me@anotherdomain.com',
    'family_name': 'Lastname'
});
console.log(result); // SUCCESS
```

If you change the email address, the user you will receive a confirmation code. In your app, you can confirm the verification code:

```js
let result = await Auth.verifyCurrentUserAttributeSubmit('email', 'abc123');
```

### Subscribing Events

You can take specific actions when users sign-in or sign-out by subscribing authentication events in your app. Please see our [Hub Module Developer Guide]({%if jekyll.environment == 'production'%}{{site.amplify.baseurl}}{%endif%}/media/hub_guide#listening-authentication-events) for more information.


### Working with AWS Service Objects

You can use AWS *Service Interface Objects* to work AWS Services in authenticated State. You can call methods on any AWS Service interface object by passing your credentials from `Auth` object to the service call constructor:

```js
import Route53 from 'aws-sdk/clients/route53';

Auth.currentCredentials()
  .then(credentials => {
    const route53 = new Route53({
      apiVersion: '2013-04-01',
      credentials: Auth.essentialCredentials(credentials)
    });

    // more code working with route53 object
    // route53.changeResourceRecordSets();
  })
```

Full API Documentation for Service Interface Objects is available [here](https://docs.aws.amazon.com/AWSJavaScriptSDK/latest/_index.html).

Note: To work with Service Interface Objects, your Amazon Cognito users' [IAM role](https://docs.aws.amazon.com/cognito/latest/developerguide/iam-roles.html) must have the appropriate permissions to call the requested services.
{: .callout .callout--warning}


### API Reference

For the complete API documentation for Authentication module, visit our [API Reference]({%if jekyll.environment == 'production'%}{{site.amplify.baseurl}}{%endif%}/api/classes/authclass.html)
{: .callout .callout--info}

## Customization

### Customize UI Theme

AWS Amplify's default UI components are theme based. To see the default styling, check  `AmplifyTheme.js` for the related package in our repo.

You can create your own theme, and use it to render Amplify components:

```jsx
import MyTheme from './MyTheme';

<Authenticator theme={MyTheme} />
```

Alternatively, you can import and override `AmplifyTheme` component in your code to apply style changes:

```jsx
import { AmplifyTheme } from 'aws-amplify-react';

const MySectionHeader = Object.assign({}, AmplifyTheme.sectionHeader, { background: 'orange' });
const MyTheme = Object.assign({}, AmplifyTheme, { sectionHeader: MySectionHeader });

<Authenticator theme={MyTheme} />
```

A sample theme can be found [here](https://github.com/richardzcode/a-theme-react).
{: .callout .callout--info}

### Create Your Own UI

To customize the default auth experience even more, you can create your own auth UI. To do this, your component will leverage the following *Authenticator* properties:

```
- authState
- authData
- onStateChange
```

The following example creates an 'Always On' Auth UI, which continuously shows the current auth state in your app.

```jsx
import { Authenticator, SignIn, SignUp, ConfirmSignUp, Greetings } from 'aws-amplify-react';

const AlwaysOn = (props) => {
    return (
        <div>
            <div>I am always here to show current auth state: {props.authState}</div>
            <button onClick={() => props.onStateChange('signUp')}>Show Sign Up</button>
        </div>
    )
}

handleAuthStateChange(state) {
    if (state === 'signedIn') {
        /* Do something when the user has signed-in */
    }
}

render() {
    return (
        <Authenticator hideDefault={true} onStateChange={this.handleAuthStateChange}>
            <SignIn/>
            <SignUp/>
            <ConfirmSignUp/>
            <Greetings/>
            <AlwaysOn/>
        </Authenticator>
    )
}
```

### Composing Your Own Authenticator

`Authenticator` is designed as a container for a number of Auth components. Each component does a single job, e.g., SignIn, SignUp, etc. By default, all of this elements are visible depending on the authentication state. 

If you want to replace some or all of the Authenticator elements, you need to set `hideDefault={true}`, so the component doesn't render its default view. Then you can pass in your own set of child components that listen to `authState` and decide what to do. 

You can also pass the child components you want to use. For example, the following Authenticator configuration only renders *Greetings* component which has a *Sign Out* button:

```jsx
<Authenticator hideDefault={true}>
    <Greetings />
</Authenticator>
```

#### Customize Greeting message

The *Greetings* component has two states: signedIn, and signedOut. To customize the greeting message, set properties `inGreeting` and `outGreeting` using a string or function.

```jsx
<Authenticator hideDefault={true}>
    <Greetings
        inGreeting={(username) => 'Hello ' + username}
        outGreeting="Please sign in..."
    />
</Authenticator>
```

### Customize `withAuthenticator`

The `withAuthenticator` HOC gives you some nice default authentication screens out-of-box. If you want to use your own components rather then provided default components, you can pass the list of customized components to `withAuthenticator`:

```js
import React, { Component } from 'react';
import { ConfirmSignIn, ConfirmSignUp, ForgotPassword, SignIn, SignUp, VerifyContact, withAuthenticator } from 'aws-amplify-react';

class App extends Component {
  render() {
    ...
  }
}

// This is my custom Sign in component
class MySignIn extends SignIn {
  render() {
    ...
  }
}

export default withAuthenticator(App, false, [
  <MySignIn/>,
  <ConfirmSignIn/>,
  <VerifyContact/>,
  <SignUp/>,
  <ConfirmSignUp/>,
  <ForgotPassword/>
]);
```

### Customize Error Messages

During authentication flows, Amplify handles error messages returned from the server. Amplify provides a simple way of customizing those error messages with a `messageMap` callback.

The function takes the original message as arguments and then outputs the desired message. Check `AmplifyMessageMap.js` file to see how Amplify makes the map function.

```jsx
const map = (message) => {
    if (/incorrect.*username.*password/i.test(message)) {
        return 'Incorrect username or password';
    }

    return message;
}

<Authenticator errorMessage={map} />
```

You may notice in `AmplifyMessageMap.js` it also handles internationalization. This topic is covered in our [I18n Guide]({%if jekyll.environment == 'production'%}{{site.amplify.baseurl}}{%endif%}/media/i18n_guide).

### Customize Text Labels

You can change the text for the labels (like 'Sign In' and 'Sign Up') on the built-in user interface by providing your own dictionary to the localization engine:

```jsx
import { I18n } from 'aws-amplify';

const authScreenLabels = {
    en: {
        'Sign Up': 'Create new account',
        'Sign Up Account': 'Create a new account'
    }
};

I18n.setLanguage('en');
I18n.putVocabularies(authScreenLabels);
```<|MERGE_RESOLUTION|>--- conflicted
+++ resolved
@@ -176,11 +176,7 @@
 When your User Pool sign-in options are set to "*Username*", and "*Also allow sign in with verified email address*", *signUp()* creates a new user account without validating email uniqueness. In this case you will have multiple user pool identities and previous account's attribute is changed to *email_verified : false*. 
 
 To restrict signups with unique email, you can change your User Pool settings in your user pool's *Attributes* settings as following:
-<<<<<<< HEAD
-![User Pool Settings](./images/cognito_user_pool_settings.png){: style="max-height:300px;"}
-=======
 ![User Pool Settings](images/cognito_user_pool_settings.png){: style="max-height:300px;"}
->>>>>>> 57de2485
 
 #### Sign Out
 ```js
