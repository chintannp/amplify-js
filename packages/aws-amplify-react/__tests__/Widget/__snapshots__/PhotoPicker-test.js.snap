// Jest Snapshot v1, https://goo.gl/fbAQLP

exports[`PhotoPicker test render test render with previewSrc 1`] = `
<Component
  theme={
    Object {
      "a": Object {},
      "actionRow": Object {},
      "button": Object {},
      "container": Object {},
      "formContainer": Object {},
      "formField": Object {},
      "formRow": Object {},
      "formSection": Object {},
      "hint": Object {},
      "input": Object {},
      "inputLabel": Object {},
      "photoPickerButton": Object {},
      "photoPlaceholder": Object {},
      "radio": Object {},
      "sectionBody": Object {},
      "sectionFooter": Object {},
      "sectionFooterPrimaryContent": Object {},
      "sectionFooterSecondaryContent": Object {},
      "sectionHeader": Object {},
      "signInButton": Object {},
      "signInButtonContent": Object {},
      "signInButtonIcon": Object {},
      "strike": Object {},
      "strikeContent": Object {},
    }
  }
>
  <Component
    hint="Add you photos by clicking below"
    theme={
      Object {
        "a": Object {},
        "actionRow": Object {},
        "button": Object {},
        "container": Object {},
        "formContainer": Object {},
        "formField": Object {},
        "formRow": Object {},
        "formSection": Object {},
        "hint": Object {},
        "input": Object {},
        "inputLabel": Object {},
        "photoPickerButton": Object {},
        "photoPlaceholder": Object {},
        "radio": Object {},
        "sectionBody": Object {},
        "sectionFooter": Object {},
        "sectionFooterPrimaryContent": Object {},
        "sectionFooterSecondaryContent": Object {},
        "sectionHeader": Object {},
        "signInButton": Object {},
        "signInButtonContent": Object {},
        "signInButtonIcon": Object {},
        "strike": Object {},
        "strikeContent": Object {},
      }
    }
  >
    Photos
<<<<<<< HEAD
  </Component>
  <Component>
    <img
      src={true}
      style={
        Object {
          "maxWidth": "100%",
        }
      }
    />
  </Component>
=======
  </SectionHeader>
  <SectionBody>
    The image has been selected
  </SectionBody>
>>>>>>> 17b45e4c
  <Picker
    accept="image/*"
    onPick={[Function]}
    theme={
      Object {
        "a": Object {},
        "actionRow": Object {},
        "button": Object {},
        "container": Object {},
        "formContainer": Object {},
        "formField": Object {},
        "formRow": Object {},
        "formSection": Object {},
        "hint": Object {},
        "input": Object {},
        "inputLabel": Object {},
        "photoPickerButton": Object {},
        "photoPlaceholder": Object {},
        "radio": Object {},
        "sectionBody": Object {},
        "sectionFooter": Object {},
        "sectionFooterPrimaryContent": Object {},
        "sectionFooterSecondaryContent": Object {},
        "sectionHeader": Object {},
        "signInButton": Object {},
        "signInButtonContent": Object {},
        "signInButtonIcon": Object {},
        "strike": Object {},
        "strikeContent": Object {},
      }
    }
    title="Select a Photo"
  />
</Component>
`;

exports[`PhotoPicker test render test render without previewSrc 1`] = `
<Component
  theme={
    Object {
      "a": Object {},
      "actionRow": Object {},
      "button": Object {},
      "container": Object {},
      "formContainer": Object {},
      "formField": Object {},
      "formRow": Object {},
      "formSection": Object {},
      "hint": Object {},
      "input": Object {},
      "inputLabel": Object {},
      "photoPickerButton": Object {},
      "photoPlaceholder": Object {},
      "radio": Object {},
      "sectionBody": Object {},
      "sectionFooter": Object {},
      "sectionFooterPrimaryContent": Object {},
      "sectionFooterSecondaryContent": Object {},
      "sectionHeader": Object {},
      "signInButton": Object {},
      "signInButtonContent": Object {},
      "signInButtonIcon": Object {},
      "strike": Object {},
      "strikeContent": Object {},
    }
  }
>
  <Component
    hint="Add you photos by clicking below"
    theme={
      Object {
        "a": Object {},
        "actionRow": Object {},
        "button": Object {},
        "container": Object {},
        "formContainer": Object {},
        "formField": Object {},
        "formRow": Object {},
        "formSection": Object {},
        "hint": Object {},
        "input": Object {},
        "inputLabel": Object {},
        "photoPickerButton": Object {},
        "photoPlaceholder": Object {},
        "radio": Object {},
        "sectionBody": Object {},
        "sectionFooter": Object {},
        "sectionFooterPrimaryContent": Object {},
        "sectionFooterSecondaryContent": Object {},
        "sectionHeader": Object {},
        "signInButton": Object {},
        "signInButtonContent": Object {},
        "signInButtonIcon": Object {},
        "strike": Object {},
        "strikeContent": Object {},
      }
    }
  >
    Photos
  </Component>
  <Component>
    <Component />
  </Component>
  <Picker
    accept="image/*"
    onPick={[Function]}
    theme={
      Object {
        "a": Object {},
        "actionRow": Object {},
        "button": Object {},
        "container": Object {},
        "formContainer": Object {},
        "formField": Object {},
        "formRow": Object {},
        "formSection": Object {},
        "hint": Object {},
        "input": Object {},
        "inputLabel": Object {},
        "photoPickerButton": Object {},
        "photoPlaceholder": Object {},
        "radio": Object {},
        "sectionBody": Object {},
        "sectionFooter": Object {},
        "sectionFooterPrimaryContent": Object {},
        "sectionFooterSecondaryContent": Object {},
        "sectionHeader": Object {},
        "signInButton": Object {},
        "signInButtonContent": Object {},
        "signInButtonIcon": Object {},
        "strike": Object {},
        "strikeContent": Object {},
      }
    }
    title="Select a Photo"
  />
</Component>
`;<|MERGE_RESOLUTION|>--- conflicted
+++ resolved
@@ -63,24 +63,10 @@
     }
   >
     Photos
-<<<<<<< HEAD
   </Component>
   <Component>
-    <img
-      src={true}
-      style={
-        Object {
-          "maxWidth": "100%",
-        }
-      }
-    />
-  </Component>
-=======
-  </SectionHeader>
-  <SectionBody>
     The image has been selected
-  </SectionBody>
->>>>>>> 17b45e4c
+  </Component>
   <Picker
     accept="image/*"
     onPick={[Function]}
