--- conflicted
+++ resolved
@@ -98,13 +98,8 @@
                     name: 'dial_code',
                     value: '1'
                 }
-<<<<<<< HEAD
-            }
-            
-=======
-            };
-
->>>>>>> 799c2284
+            };
+
             wrapper.find(Input).at(0).simulate('change', event_username);
             wrapper.find(Input).at(1).simulate('change', event_password);
             wrapper.find(Input).at(2).simulate('change', event_email);
@@ -226,12 +221,8 @@
                     name: 'phone_line_number',
                     value: undefined
                 }
-<<<<<<< HEAD
-            }
-=======
-            };
-
->>>>>>> 799c2284
+            }
+
             wrapper.find(Input).at(0).simulate('change', event_username);
             wrapper.find(Input).at(1).simulate('change', event_password);
             wrapper.find(Input).at(2).simulate('change', event_email);
