--- conflicted
+++ resolved
@@ -62,15 +62,9 @@
     }
   >
     Change Password
-<<<<<<< HEAD
   </Component>
   <Component>
     <Component
-=======
-  </SectionHeader>
-  <SectionBody>
-    <Input
->>>>>>> e39cada2
       autoFocus={true}
       key="password"
       name="password"
@@ -106,260 +100,8 @@
       }
       type="password"
     />
-<<<<<<< HEAD
-    <Component
-      onClick={[Function]}
-      theme={
-        Object {
-          "a": Object {
-            "color": "#007bff",
-            "cursor": "pointer",
-          },
-          "actionRow": Object {
-            "marginBottom": "15px",
-          },
-          "button": Object {
-            "backgroundColor": "#fff",
-            "backgroundImage": "none",
-            "border": "1px solid transparent",
-            "borderColor": "#ccc",
-            "borderRadius": "4px",
-            "color": "#333",
-            "cursor": "pointer",
-            "display": "inline-block",
-            "fontSize": "14px",
-            "fontWeight": 400,
-            "lineHeight": "1.42857143",
-            "marginBottom": "0",
-            "padding": "6px 12px",
-            "textAlign": "center",
-            "touchAction": "manipulation",
-            "userSelect": "none",
-            "verticalAlign": "middle",
-            "whiteSpace": "nowrap",
-          },
-          "col1": Object {
-            "display": "inline-block",
-            "width": "8.33333333%",
-          },
-          "col10": Object {
-            "display": "inline-block",
-            "width": "83.33333333%",
-          },
-          "col11": Object {
-            "display": "inline-block",
-            "width": "91.66666667%",
-          },
-          "col12": Object {
-            "display": "inline-block",
-            "width": "100%",
-          },
-          "col2": Object {
-            "display": "inline-block",
-            "width": "16.66666667%",
-          },
-          "col3": Object {
-            "display": "inline-block",
-            "width": "25%",
-          },
-          "col4": Object {
-            "display": "inline-block",
-            "width": "33.33333333%",
-          },
-          "col5": Object {
-            "display": "inline-block",
-            "width": "41.66666667%",
-          },
-          "col6": Object {
-            "display": "inline-block",
-            "width": "50%",
-          },
-          "col7": Object {
-            "display": "inline-block",
-            "width": "58.33333333%",
-          },
-          "col8": Object {
-            "display": "inline-block",
-            "width": "66.66666667%",
-          },
-          "col9": Object {
-            "display": "inline-block",
-            "width": "75%",
-          },
-          "container": Object {
-            "color": "#212529",
-            "fontFamily": "-apple-system,
-                BlinkMacSystemFont,
-                \\"Segoe UI\\",
-                Roboto,
-                \\"Helvetica Neue\\",
-                Arial,
-                sans-serif,
-                \\"Apple Color Emoji\\",
-                \\"Segoe UI Emoji\\",
-                \\"Segoe UI Symbol\\"",
-            "fontWeight": "400",
-            "lineHeight": "1.5",
-            "paddingLeft": "15px",
-            "paddingRight": "15px",
-            "textAlign": "left",
-          },
-          "errorSection": Object {
-            "backgroundColor": "#f0ad4e",
-            "border": "1px solid #eea236",
-            "borderRadius": "4px",
-            "color": "#fff",
-            "marginBottom": "20px",
-            "textAlign": "left",
-          },
-          "formContainer": Object {
-            "textAlign": "center",
-          },
-          "formRow": Object {
-            "marginBottom": "15px",
-          },
-          "formSection": Object {
-            "backgroundColor": "#fff",
-            "border": "1px solid #ddd",
-            "borderRadius": "4px",
-            "display": "inline-block",
-            "marginBottom": "20px",
-            "textAlign": "left",
-            "width": "400px",
-          },
-          "hidden": Object {
-            "display": "none",
-          },
-          "input": Object {
-            "backgroundColor": "#fff",
-            "backgroundImage": "none",
-            "border": "1px solid #ccc",
-            "borderRadius": "4px",
-            "boxShadow": "inset 0 1px 1px rgba(0,0,0,.075)",
-            "boxSizing": "border-box",
-            "color": "#555",
-            "display": "block",
-            "fontSize": "14px",
-            "height": "34px",
-            "lineHeight": "1.42857143",
-            "padding": "6px 12px",
-            "transition": "border-color ease-in-out .15s,box-shadow ease-in-out .15s",
-            "width": "100%",
-          },
-          "nav": Object {
-            "margin": "7.5px",
-          },
-          "navBar": Object {
-            "border": "1px solid transparent",
-            "borderColor": "#e7e7e7",
-            "position": "relative",
-          },
-          "navButton": Object {
-            "backgroundColor": "#fff",
-            "backgroundImage": "none",
-            "border": "1px solid transparent",
-            "borderColor": "#ccc",
-            "borderRadius": "4px",
-            "color": "#333",
-            "cursor": "pointer",
-            "display": "inline-block",
-            "fontSize": "14px",
-            "fontWeight": 400,
-            "lineHeight": "1.42857143",
-            "marginBottom": "8px",
-            "marginTop": "8px",
-            "padding": "6px 12px",
-            "textAlign": "center",
-            "touchAction": "manipulation",
-            "userSelect": "none",
-            "verticalAlign": "middle",
-            "whiteSpace": "nowrap",
-          },
-          "navItem": Object {
-            "display": "inline-block",
-            "lineHeight": "20px",
-            "padding": "10px 5px",
-          },
-          "navRight": Object {
-            "textAlign": "right",
-          },
-          "pre": Object {
-            "backgroundColor": "#f5f5f5",
-            "border": "1px solid #ccc",
-            "borderRadius": "4px",
-            "color": "#333",
-            "display": "block",
-            "fontFamily": "Menlo,
-                Monaco,
-                Consolas,
-                \\"Courier New\\",
-                monospace",
-            "fontSize": "13px",
-            "lineHeight": "1.42857143",
-            "margin": "0 0 10px",
-            "overflow": "auto",
-            "padding": "9.5px",
-            "wordBreak": "break-all",
-            "wordWrap": "break-word",
-          },
-          "sectionBody": Object {
-            "padding": "15px",
-          },
-          "sectionFooter": Object {
-            "backgroundColor": "#f5f5f5",
-            "borderTop": "1px solid #ddd",
-            "borderTopLeftRadius": "3px",
-            "borderTopRightRadius": "3px",
-            "color": "#333",
-            "padding": "10px 15px",
-          },
-          "sectionHeader": Object {
-            "backgroundColor": "#337ab7",
-            "borderBottom": "1px solid transparent",
-            "borderColor": "#337ab7",
-            "borderTopLeftRadius": "3px",
-            "borderTopRightRadius": "3px",
-            "color": "#fff",
-            "padding": "10px 15px",
-            "textAlign": "center",
-          },
-          "signInButton": Object {
-            "#facebook_signin_btn": Object {
-              "backgroundColor": "#3b5998",
-              "borderColor": "rgba(0,0,0,0.2)",
-              "color": "#fff",
-            },
-            "#google_signin_btn": Object {
-              "backgroundColor": "#dd4b39",
-              "borderColor": "rgba(0,0,0,0.2)",
-              "color": "#fff",
-            },
-            "display": "block",
-            "fontSize": "14px",
-            "marginTop": "2px",
-            "overflow": "hidden",
-            "padding": "6px 12px 6px 44px",
-            "position": "relative",
-            "textAlign": "left",
-            "textOverflow": "ellipsis",
-            "whiteSpace": "nowrap",
-            "width": "100%",
-          },
-          "space": Object {
-            "display": "inline-block",
-            "width": "20px",
-          },
-        }
-      }
-    >
-      Change
-    </Component>
   </Component>
   <Component
-=======
-  </SectionBody>
-  <SectionFooter
->>>>>>> e39cada2
     theme={
       Object {
         "a": Object {},
@@ -389,11 +131,7 @@
       }
     }
   >
-<<<<<<< HEAD
     <Component
-      onClick={[Function]}
-=======
-    <SectionFooterPrimaryContent
       theme={
         Object {
           "a": Object {},
@@ -423,7 +161,7 @@
         }
       }
     >
-      <Button
+      <Component
         onClick={[Function]}
         theme={
           Object {
@@ -455,10 +193,9 @@
         }
       >
         Change
-      </Button>
-    </SectionFooterPrimaryContent>
-    <SectionFooterSecondaryContent
->>>>>>> e39cada2
+      </Component>
+    </Component>
+    <Component
       theme={
         Object {
           "a": Object {},
@@ -488,13 +225,7 @@
         }
       }
     >
-<<<<<<< HEAD
-      Back to Sign In
-    </Component>
-  </Component>
-</Component>
-=======
-      <Link
+      <Component
         onClick={[Function]}
         theme={
           Object {
@@ -526,11 +257,10 @@
         }
       >
         Back to Sign In
-      </Link>
-    </SectionFooterSecondaryContent>
-  </SectionFooter>
-</FormSection>
->>>>>>> e39cada2
+      </Component>
+    </Component>
+  </Component>
+</Component>
 `;
 
 exports[`RequireNewPassword test render test render nothing with hide 1`] = `""`;
