--- conflicted
+++ resolved
@@ -494,11 +494,7 @@
   </div>
   <Picker
     accept="image/*, text/*"
-<<<<<<< HEAD
-    key="1518827695490"
-=======
     key="1520889181467"
->>>>>>> a365435e
     onPick={[Function]}
     theme={
       Object {
