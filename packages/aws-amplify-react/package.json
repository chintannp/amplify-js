--- conflicted
+++ resolved
@@ -5,10 +5,7 @@
   "main": "./index.js",
   "module": "./lib-esm/index.js",
   "typings": "./lib-esm/index.d.ts",
-<<<<<<< HEAD
   "sideEffects": false,
-=======
->>>>>>> 44114166
   "scripts": {
     "test": "tslint 'src/**/*.ts' && jest --coverage --updateSnapshot --maxWorkers 2",
     "build-with-test": "npm test && npm run build",
@@ -19,11 +16,7 @@
     "watch": "yarn run clean && babel src --presets babel-preset-react --out-dir dist --copy-files --watch",
     "cypress": "cypress run",
     "cypress:open": "cypress open",
-<<<<<<< HEAD
-    "format": "tsfmt --useTsfmt tsfmt.json -r src/**/*.ts",
-=======
     "format": "echo \"Not implemented\"",
->>>>>>> 44114166
     "lint": "tslint 'src/**/*.ts'"
   },
   "devDependencies": {
