--- conflicted
+++ resolved
@@ -5,10 +5,7 @@
   "main": "./index.js",
   "module": "./lib-esm/index.js",
   "typings": "./lib-esm/index.d.ts",
-<<<<<<< HEAD
   "sideEffects": false,
-=======
->>>>>>> 3573e53c
   "scripts": {
     "test": "tslint 'src/**/*.ts' && jest --coverage --updateSnapshot --maxWorkers 2",
     "build-with-test": "npm test && npm run build",
