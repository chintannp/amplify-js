--- conflicted
+++ resolved
@@ -12,7 +12,6 @@
  */
 
 import * as React from 'react';
-<<<<<<< HEAD
 import { Amplify, I18n, ConsoleLogger as Logger, Hub } from '@aws-amplify/core';
 import { Auth } from '@aws-amplify/auth';
 import { Greetings } from './Greetings';
@@ -26,22 +25,6 @@
 import { ForgotPassword } from './ForgotPassword';
 import { TOTPSetup } from './TOTPSetup';
 import { Constants } from './common/constants';
-=======
-import Amplify, { I18n, ConsoleLogger as Logger, Hub } from '@aws-amplify/core';
-import Auth from '@aws-amplify/auth';
-import Greetings from './Greetings';
-import SignIn from './SignIn';
-import ConfirmSignIn from './ConfirmSignIn';
-import RequireNewPassword from './RequireNewPassword';
-import SignUp from './SignUp';
-import Loading from './Loading';
-import ConfirmSignUp from './ConfirmSignUp';
-import VerifyContact from './VerifyContact';
-import ForgotPassword from './ForgotPassword';
-import TOTPSetup from './TOTPSetup';
-import Constants from './common/constants';
-import { UsernameAttributes } from './common/types';
->>>>>>> f37cff7a
 
 import AmplifyTheme from '../Amplify-UI/Amplify-UI-Theme';
 import { AmplifyMessageMap } from '../AmplifyMessageMap';
@@ -77,14 +60,10 @@
 	showToast?: boolean;
 }
 
-<<<<<<< HEAD
 export class Authenticator extends React.Component<
-=======
-export default class Authenticator extends React.Component<
->>>>>>> f37cff7a
 	IAuthenticatorProps,
 	IAuthenticatorState
-	> {
+> {
 	public _initialAuthState: string;
 	public _isMounted: boolean;
 
@@ -303,22 +282,6 @@
 		const render_default_children = hideDefault
 			? []
 			: React.Children.map(default_children, (child, index) => {
-<<<<<<< HEAD
-				// @ts-ignore
-				return React.cloneElement(child, {
-					key: 'aws-amplify-authenticator-default-children-' + index,
-					theme,
-					messageMap,
-					authState,
-					authData,
-					onStateChange: this.handleStateChange,
-					onAuthEvent: this.handleAuthEvent,
-					hide,
-					override: props_children_override,
-					usernameAttributes,
-				});
-			});
-=======
 					return React.cloneElement(child, {
 						key: 'aws-amplify-authenticator-default-children-' + index,
 						theme,
@@ -332,7 +295,6 @@
 						usernameAttributes,
 					});
 			  });
->>>>>>> f37cff7a
 
 		const render_children = render_default_children.concat(
 			render_props_children
