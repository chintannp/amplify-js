--- conflicted
+++ resolved
@@ -1,11 +1,7 @@
 {
   "name": "amazon-cognito-identity-js",
   "description": "Amazon Cognito Identity Provider JavaScript SDK",
-<<<<<<< HEAD
-  "version": "2.0.26-beta.6",
-=======
   "version": "2.0.30-unstable.3",
->>>>>>> a22d1f90
   "author": {
     "name": "Amazon Web Services",
     "email": "aws@amazon.com",
