--- conflicted
+++ resolved
@@ -77,11 +77,8 @@
     "@babel/cli": "^7.7.4",
     "@babel/core": "^7.7.4",
     "@babel/preset-env": "^7.7.4",
-<<<<<<< HEAD
+    "@babel/preset-react": "^7.0.0",
     "@react-native-async-storage/async-storage": "^1.13.0",
-=======
-    "@babel/preset-react": "^7.0.0",
->>>>>>> e2740f04
     "babel-loader": "^8.0.6",
     "cross-env": "^3.1.4",
     "eslint": "^3.19.0",
@@ -97,7 +94,6 @@
     "react-native": "^0.59.0",
     "rimraf": "^2.5.4",
     "webpack": "^3.5.5"
-<<<<<<< HEAD
   },
   "peerDependencies": {
 		"@react-native-async-storage/async-storage": "^1.13.0"
@@ -147,7 +143,5 @@
       "es",
       "lib"
     ]
-=======
->>>>>>> e2740f04
   }
 }