--- conflicted
+++ resolved
@@ -13,7 +13,6 @@
 	shadow: true,
 })
 export class AmplifyVerifyContact {
-<<<<<<< HEAD
 	/** Authentication state handler */
 	@Prop() handleAuthStateChange: AuthStateHandler = dispatchAuthStateChangeEvent;
 	/** User with unverified contact information  */
@@ -140,7 +139,7 @@
 						value="phone_number"
 						handleInputChange={event => this.handleInputChange(event)}
 						inputProps={{
-							'data-test': 'verify-contact-email-radio',
+							'data-test': 'verify-contact-phone-number-radio',
 						}}
 					/>
 				)}
@@ -160,6 +159,7 @@
 							<amplify-button
 								variant="anchor"
 								onClick={() => this.handleAuthStateChange(AuthState.SignedIn, this.user)}
+								data-test="verify-contact-skip-link"
 							>
 								Skip
 							</amplify-button>
@@ -176,169 +176,4 @@
 			</Host>
 		);
 	}
-=======
-  /** Authentication state handler */
-  @Prop() handleAuthStateChange: AuthStateHandler = dispatchAuthStateChangeEvent;
-  /** User with unverified contact information  */
-  @Prop() user: CognitoUserInterface;
-
-  @State() verifyAttr: any;
-  @State() loading: boolean = false;
-  @State() code: string;
-  @State() contact: 'email' | 'phone_number';
-
-  private handleSubmit(event) {
-    event.preventDefault();
-
-    this.verifyAttr ? this.submit(this.code) : this.verify(this.contact);
-  }
-
-  private async submit(code) {
-    const attr = this.verifyAttr;
-
-    if (!Auth || typeof Auth.verifyCurrentUserAttributeSubmit !== 'function') {
-      throw new Error(NO_AUTH_MODULE_FOUND);
-    }
-
-    this.loading = true;
-    try {
-      const data = await Auth.verifyCurrentUserAttributeSubmit(attr, code);
-
-      logger.debug(data);
-      this.handleAuthStateChange(AuthState.SignedIn, this.user);
-      this.verifyAttr = null;
-    } catch (error) {
-      dispatchToastHubEvent(error);
-      logger.error(error);
-    } finally {
-      this.loading = false;
-    }
-  }
-
-  private async verify(contact: keyof CognitoUserInterface['unverified']) {
-    if (!contact) {
-      logger.error('Neither Email nor Phone Number selected');
-      return;
-    }
-
-    if (!Auth || typeof Auth.verifyCurrentUserAttribute !== 'function') {
-      throw new Error(NO_AUTH_MODULE_FOUND);
-    }
-
-    this.loading = true;
-    try {
-      const data = await Auth.verifyCurrentUserAttribute(contact);
-
-      logger.debug(data);
-      this.verifyAttr = contact;
-    } catch (error) {
-      dispatchToastHubEvent(error);
-      logger.error(error);
-    } finally {
-      this.loading = false;
-    }
-  }
-
-  private handleInputChange(event) {
-    const inputName = event.target.name;
-    if (inputName === 'code') {
-      this.code = event.target.value;
-    } else if (inputName === 'contact') {
-      this.contact = event.target.value;
-    }
-  }
-
-  private renderSubmit() {
-    return (
-      <div>
-        <amplify-input
-          inputProps={{
-            autocomplete: 'off',
-            'data-test': 'verify-contact-code-input',
-          }}
-          name="code"
-          placeholder={I18n.get(Translations.CODE_PLACEHOLDER)}
-          handleInputChange={event => this.handleInputChange(event)}
-        />
-      </div>
-    );
-  }
-
-  private renderVerify() {
-    const user = this.user;
-
-    if (!user) {
-      logger.debug('No user to verify');
-      return null;
-    }
-
-    const { unverified } = user;
-
-    if (!unverified) {
-      logger.debug('Unverified variable does not exist on user');
-      return null;
-    }
-    const { email, phone_number } = unverified;
-
-    return (
-      <div>
-        {email && (
-          <amplify-radio-button
-            label={I18n.get(Translations.VERIFY_CONTACT_EMAIL_LABEL)}
-            key="email"
-            name="contact"
-            value="email"
-            handleInputChange={event => this.handleInputChange(event)}
-            inputProps={{
-              'data-test': 'verify-contact-email-radio',
-            }}
-          />
-        )}
-
-        {phone_number && (
-          <amplify-radio-button
-            label={I18n.get(Translations.VERIFY_CONTACT_PHONE_LABEL)}
-            key="phone_number"
-            name="contact"
-            value="phone_number"
-            handleInputChange={event => this.handleInputChange(event)}
-            inputProps={{
-              'data-test': 'verify-contact-phone-number-radio',
-            }}
-          />
-        )}
-      </div>
-    );
-  }
-
-  render() {
-    return (
-      <Host>
-        <amplify-form-section
-          handleSubmit={event => this.handleSubmit(event)}
-          headerText={I18n.get(Translations.VERIFY_CONTACT_HEADER_TEXT)}
-          loading={this.loading}
-          secondaryFooterContent={
-            <span>
-              <amplify-button
-                variant="anchor"
-                onClick={() => this.handleAuthStateChange(AuthState.SignedIn, this.user)}
-                data-test="verify-contact-skip-link"
-              >
-                Skip
-              </amplify-button>
-            </span>
-          }
-          submitButtonText={
-            this.verifyAttr
-              ? I18n.get(Translations.VERIFY_CONTACT_SUBMIT_LABEL)
-              : I18n.get(Translations.VERIFY_CONTACT_VERIFY_LABEL)
-          }
-        >
-          {this.verifyAttr ? this.renderSubmit() : this.renderVerify()}
-        </amplify-form-section>
-      </Host>
-    );
-  }
->>>>>>> 5b1d1f4d
 }