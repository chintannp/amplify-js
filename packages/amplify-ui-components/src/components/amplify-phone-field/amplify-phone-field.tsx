--- conflicted
+++ resolved
@@ -4,14 +4,8 @@
 import { PHONE_SUFFIX } from '../../common/constants';
 
 @Component({
-<<<<<<< HEAD
-  tag: 'amplify-phone-field',
-  styleUrl: 'amplify-phone-field.scss',
-=======
 	tag: 'amplify-phone-field',
 	styleUrl: 'amplify-phone-field.scss',
-	shadow: true,
->>>>>>> 53175248
 })
 export class AmplifyPhoneField {
 	/** Based on the type of field e.g. sign in, sign up, forgot password, etc. */
