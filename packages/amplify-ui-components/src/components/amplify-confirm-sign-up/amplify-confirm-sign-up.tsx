--- conflicted
+++ resolved
@@ -232,17 +232,9 @@
 			throw new Error(NO_AUTH_MODULE_FOUND);
 		}
 		try {
-<<<<<<< HEAD
 			const username = this.getUsername();
 			if (!username) throw new Error(Translations.EMPTY_USERNAME);
-
 			await Auth.resendSignUp(username.trim());
-			this.handleAuthStateChange(AuthState.ConfirmSignUp);
-=======
-			if (!this.userInput) throw new Error(Translations.EMPTY_USERNAME);
-			this.userInput = this.userInput.trim();
-			await Auth.resendSignUp(this.userInput);
->>>>>>> 3881d53d
 		} catch (error) {
 			dispatchToastHubEvent(error);
 		}
