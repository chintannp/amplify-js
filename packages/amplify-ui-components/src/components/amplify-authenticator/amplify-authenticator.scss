/**
 * @prop --background-color: Background color of the container
 * @prop --width: Width of the container
 * @prop --min-width: Minimum width of the container
 * @prop --box-shadow: Bow shadow of the container
 * @prop --border-radius: Border radius of the container
 * @prop --padding: Padding within the component
 * @prop --margin-bottom: Margin below the component
 * @prop --container-height: Height of the container. Defaults to 100vh.
 * @prop --container-display: Display option of the container. Defaults to flex.
 * @prop --container-justify: `justify-content` property of a flex container
 * @prop --container-align: `align-items` property of a flex container
 */
<<<<<<< HEAD
amplify-authenticator {
=======
:host {
>>>>>>> 53175248
	--background-color: var(--amplify-background-color);
	--width: 28.75rem;
	--min-width: 20rem;
	-webkit-font-smoothing: antialiased;
	-moz-osx-font-smoothing: grayscale;
	--box-shadow: 1px 1px 4px 0 rgba(0, 0, 0, 0.15);
	--border-radius: 6px;
	--padding: 35px 40px;
	--margin-bottom: 20px;

	--container-height: 100vh;
	--container-display: flex;
	--container-justify: center;
	--container-align: center;
}

.auth-container {
	display: var(--container-display);
	justify-content: var(--container-justify);
	align-items: var(--container-align);
	min-height: var(--container-height);
<<<<<<< HEAD
}

slot-fb [name='footer'] {
	display: contents;
}

// .auth-container > [slot] {
// 	display: none;
// 	visibility: hidden;
// }

// [slot][authenticator-slot-active='true'] {
// 	visibility: visible;
// 	display: inherit;
// }
=======
}
>>>>>>> 53175248
<|MERGE_RESOLUTION|>--- conflicted
+++ resolved
@@ -11,11 +11,7 @@
  * @prop --container-justify: `justify-content` property of a flex container
  * @prop --container-align: `align-items` property of a flex container
  */
-<<<<<<< HEAD
-amplify-authenticator {
-=======
 :host {
->>>>>>> 53175248
 	--background-color: var(--amplify-background-color);
 	--width: 28.75rem;
 	--min-width: 20rem;
@@ -37,7 +33,6 @@
 	justify-content: var(--container-justify);
 	align-items: var(--container-align);
 	min-height: var(--container-height);
-<<<<<<< HEAD
 }
 
 slot-fb [name='footer'] {
@@ -52,7 +47,4 @@
 // [slot][authenticator-slot-active='true'] {
 // 	visibility: visible;
 // 	display: inherit;
-// }
-=======
-}
->>>>>>> 53175248
+// }