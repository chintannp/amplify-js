--- conflicted
+++ resolved
@@ -1,10 +1,6 @@
 {
   "name": "@aws-amplify/ui-components",
-<<<<<<< HEAD
-  "version": "0.8.0",
-=======
   "version": "0.8.1",
->>>>>>> e56aba64
   "description": "Core Amplify UI Component Library",
   "module": "dist/index.mjs",
   "main": "dist/index.js",
@@ -43,13 +39,8 @@
     "uuid": "^8.2.0"
   },
   "devDependencies": {
-<<<<<<< HEAD
-    "@aws-amplify/auth": "^3.4.0",
-    "@aws-amplify/core": "^3.5.0",
-=======
     "@aws-amplify/auth": "^3.4.1",
     "@aws-amplify/core": "^3.5.1",
->>>>>>> e56aba64
     "@stencil/angular-output-target": "^0.0.2",
     "@stencil/core": "1.15.0",
     "@stencil/eslint-plugin": "0.2.1",
