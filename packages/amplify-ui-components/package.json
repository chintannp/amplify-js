{
  "name": "@aws-amplify/ui-components",
  "version": "0.10.4",
  "description": "Core Amplify UI Component Library",
  "module": "dist/index.mjs",
  "main": "dist/index.js",
  "es2015": "dist/esm/index.mjs",
  "es2017": "dist/esm/index.mjs",
  "unpkg": "dist/amplify-ui-components/amplify-ui-components.js",
  "types": "dist/types/index.d.ts",
  "collection": "dist/collection/collection-manifest.json",
  "files": [
    "dist/",
    "loader"
  ],
  "publishConfig": {
    "access": "public"
  },
  "scripts": {
    "lint": "eslint --ext .js,.ts,.tsx .",
    "format": "eslint --fix --ext .js,.ts,.tsx .",
    "pretest": "npm run lint",
    "test": "stencil test --spec",
    "test:screenshot": "stencil test --spec --screenshot",
    "test:update-screenshot": "rm -f screenshot/builds/master.json && rm -f screenshot/images/* && stencil test --spec --screenshot --update-screenshot",
    "test:watch": "stencil test --spec --watchAll",
    "stencil": "stencil build --docs-readme",
    "stencil:watch": "stencil build --watch",
    "start": "stencil build --watch --serve --dev",
    "storybook": "concurrently 'start-storybook -p 3000 -s ./www' 'yarn:stencil:watch' --raw",
    "build-with-test": "npm run clean && npm test && npm run stencil",
    "build": "npm run clean && npm run stencil --ci",
    "build:esm:watch": "npm run clean && npm run stencil:watch",
    "build:watch": "npm run clean && npm run stencil:watch",
    "clean": "rimraf dist .stencil"
  },
  "peerDependencies": {
    "aws-amplify": "3.x.x"
  },
  "dependencies": {
<<<<<<< HEAD
=======
    "@aws-amplify/auth": "3.4.21",
    "@aws-amplify/core": "3.8.13",
    "@aws-amplify/interactions": "3.3.21",
    "@aws-amplify/storage": "3.3.21",
    "@aws-amplify/xr": "2.2.21",
>>>>>>> e39a71d8
    "qrcode": "^1.4.4",
    "uuid": "^8.2.0"
  },
  "devDependencies": {
    "@stencil/angular-output-target": "^0.0.2",
    "@stencil/core": "1.15.0",
    "@stencil/eslint-plugin": "0.2.1",
    "@stencil/react-output-target": "^0.0.6",
    "@stencil/sass": "^1.1.1",
    "@storybook/addon-a11y": "^5.2.5",
    "@storybook/addon-actions": "^5.2.5",
    "@storybook/addon-console": "^1.2.1",
    "@storybook/addon-knobs": "^5.2.5",
    "@storybook/html": "^5.2.5",
    "@types/jest": "24.9.1",
    "@types/node": "^12.6.3",
    "@types/puppeteer": "1.19.1",
    "@types/webpack": "^4.4.35",
    "@types/webpack-env": "^1.14.0",
    "@typescript-eslint/eslint-plugin": "^4.11.0",
    "@typescript-eslint/parser": "^1.12.0",
    "babel-loader": "^8.0.6",
    "concurrently": "^5.0.0",
    "eslint": "^7.16.0",
    "eslint-config-prettier": "^7.1.0",
    "eslint-plugin-prettier": "^3.3.0",
    "eslint-plugin-react": "^7.19.0",
    "husky": "^2.4.1",
    "jest": "24.9.0",
    "jest-cli": "24.9.0",
    "prettier": "^1.17.1",
    "puppeteer": "1.19.0",
    "rimraf": "^3.0.0",
    "rollup-plugin-node-externals": "^2.1.3",
    "rollup-plugin-node-polyfills": "^0.2.1"
  },
  "husky": {
    "hooks": {
      "pre-push": "npm run test"
    }
  },
  "license": "Apache-2.0"
}<|MERGE_RESOLUTION|>--- conflicted
+++ resolved
@@ -38,14 +38,6 @@
     "aws-amplify": "3.x.x"
   },
   "dependencies": {
-<<<<<<< HEAD
-=======
-    "@aws-amplify/auth": "3.4.21",
-    "@aws-amplify/core": "3.8.13",
-    "@aws-amplify/interactions": "3.3.21",
-    "@aws-amplify/storage": "3.3.21",
-    "@aws-amplify/xr": "2.2.21",
->>>>>>> e39a71d8
     "qrcode": "^1.4.4",
     "uuid": "^8.2.0"
   },
