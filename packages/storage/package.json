--- conflicted
+++ resolved
@@ -35,15 +35,11 @@
   },
   "homepage": "https://aws-amplify.github.io/",
   "dependencies": {
-<<<<<<< HEAD
-    "@aws-amplify/core": "^1.2.4",
+    "@aws-amplify/core": "^2.2.0",
     "@aws-sdk/client-s3-browser": "^0.1.0-preview.2",
     "@aws-sdk/s3-request-presigner": "^0.1.0-preview.2",
     "@aws-sdk/util-create-request": "^0.1.0-preview.2",
     "@aws-sdk/util-format-url": "^0.1.0-preview.1"
-=======
-    "@aws-amplify/core": "^2.2.0"
->>>>>>> 86741203
   },
   "jest": {
     "globals": {
