--- conflicted
+++ resolved
@@ -1,95 +1,4 @@
 {
-<<<<<<< HEAD
-	"name": "@aws-amplify/storage",
-	"version": "3.3.0",
-	"description": "Storage category of aws-amplify",
-	"main": "./lib/index.js",
-	"module": "./lib-esm/index.js",
-	"typings": "./lib-esm/index.d.ts",
-	"react-native": {
-		"./lib/index": "./lib-esm/index.js"
-	},
-	"sideEffects": false,
-	"publishConfig": {
-		"access": "public"
-	},
-	"scripts": {
-		"test": "tslint 'src/**/*.ts' && jest -w 1 --coverage",
-		"build-with-test": "npm test && npm run build",
-		"build:cjs": "node ./build es5 && webpack && webpack --config ./webpack.config.dev.js",
-		"build:esm": "node ./build es6",
-		"build:cjs:watch": "node ./build es5 --watch",
-		"build:esm:watch": "node ./build es6 --watch",
-		"build": "npm run clean && npm run build:esm && npm run build:cjs",
-		"clean": "rimraf lib-esm lib dist",
-		"format": "echo \"Not implemented\"",
-		"lint": "tslint 'src/**/*.ts'"
-	},
-	"repository": {
-		"type": "git",
-		"url": "https://github.com/aws-amplify/amplify-js.git"
-	},
-	"author": "Amazon Web Services",
-	"license": "Apache-2.0",
-	"bugs": {
-		"url": "https://github.com/aws/aws-amplify/issues"
-	},
-	"homepage": "https://aws-amplify.github.io/",
-	"dependencies": {
-		"@aws-amplify/core": "^3.5.0",
-		"@aws-sdk/client-s3": "1.0.0-gamma.8",
-		"@aws-sdk/s3-request-presigner": "1.0.0-gamma.7",
-		"@aws-sdk/util-create-request": "1.0.0-gamma.7",
-		"@aws-sdk/util-format-url": "1.0.0-gamma.7",
-		"axios": "0.19.0",
-		"events": "^3.1.0",
-		"sinon": "^7.5.0"
-	},
-	"jest": {
-		"globals": {
-			"ts-jest": {
-				"diagnostics": false,
-				"tsConfig": {
-					"lib": [
-						"es5",
-						"es2015",
-						"dom",
-						"esnext.asynciterable",
-						"es2017.object"
-					],
-					"allowJs": true
-				}
-			}
-		},
-		"transform": {
-			"^.+\\.(js|jsx|ts|tsx)$": "ts-jest"
-		},
-		"testRegex": "(/__tests__/.*|\\.(test|spec))\\.(tsx?|jsx?)$",
-		"moduleFileExtensions": [
-			"ts",
-			"tsx",
-			"js",
-			"json",
-			"jsx"
-		],
-		"testEnvironment": "jsdom",
-		"testURL": "http://localhost/",
-		"coverageThreshold": {
-			"global": {
-				"branches": 0,
-				"functions": 0,
-				"lines": 0,
-				"statements": 0
-			}
-		},
-		"coveragePathIgnorePatterns": [
-			"/node_modules/"
-		]
-	},
-	"devDependencies": {
-		"@types/sinon": "^7.5.1"
-	}
-=======
   "name": "@aws-amplify/storage",
   "version": "3.3.1",
   "description": "Storage category of aws-amplify",
@@ -127,10 +36,10 @@
   "homepage": "https://aws-amplify.github.io/",
   "dependencies": {
     "@aws-amplify/core": "^3.5.1",
-    "@aws-sdk/client-s3": "1.0.0-gamma.4",
-    "@aws-sdk/s3-request-presigner": "1.0.0-gamma.3",
-    "@aws-sdk/util-create-request": "1.0.0-gamma.3",
-    "@aws-sdk/util-format-url": "1.0.0-gamma.3",
+		"@aws-sdk/client-s3": "1.0.0-gamma.8",
+		"@aws-sdk/s3-request-presigner": "1.0.0-gamma.7",
+		"@aws-sdk/util-create-request": "1.0.0-gamma.7",
+		"@aws-sdk/util-format-url": "1.0.0-gamma.7",
     "axios": "0.19.0",
     "events": "^3.1.0",
     "sinon": "^7.5.0"
@@ -179,5 +88,4 @@
   "devDependencies": {
     "@types/sinon": "^7.5.1"
   }
->>>>>>> e56aba64
 }