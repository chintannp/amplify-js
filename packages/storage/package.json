{
  "name": "@aws-amplify/storage",
  "version": "3.3.13",
  "description": "Storage category of aws-amplify",
  "main": "./lib/index.js",
  "module": "./lib-esm/index.js",
  "typings": "./lib-esm/index.d.ts",
  "react-native": {
    "./lib/index": "./lib-esm/index.js"
  },
  "sideEffects": [
    "./src/index.ts",
    "./lib/index.js",
    "./lib-esm/index.js",
    "./dist/aws-amplify-storage.min.js",
    "./dist/aws-amplify-storage.js"
  ],
  "publishConfig": {
    "access": "public"
  },
  "scripts": {
    "test": "tslint 'src/**/*.ts' && jest -w 1 --coverage",
    "build-with-test": "npm test && npm run build",
    "build:cjs": "node ./build es5 && webpack && webpack --config ./webpack.config.dev.js",
    "build:esm": "node ./build es6",
    "build:cjs:watch": "node ./build es5 --watch",
    "build:esm:watch": "node ./build es6 --watch",
    "build": "npm run clean && npm run build:esm && npm run build:cjs",
    "clean": "rimraf lib-esm lib dist",
    "format": "echo \"Not implemented\"",
    "lint": "tslint 'src/**/*.ts'"
  },
  "repository": {
    "type": "git",
    "url": "https://github.com/aws-amplify/amplify-js.git"
  },
  "author": "Amazon Web Services",
  "license": "Apache-2.0",
  "bugs": {
    "url": "https://github.com/aws/aws-amplify/issues"
  },
  "homepage": "https://aws-amplify.github.io/",
  "dependencies": {
<<<<<<< HEAD
    "@aws-amplify/core": "3.8.3",
    "@aws-sdk/client-s3": "1.0.0-rc.4",
    "@aws-sdk/s3-request-presigner": "1.0.0-rc.4",
    "@aws-sdk/util-create-request": "1.0.0-rc.4",
    "@aws-sdk/util-format-url": "1.0.0-rc.4",
=======
    "@aws-amplify/core": "3.8.5",
    "@aws-sdk/client-s3": "1.0.0-gamma.8",
    "@aws-sdk/s3-request-presigner": "1.0.0-gamma.7",
    "@aws-sdk/util-create-request": "1.0.0-gamma.7",
    "@aws-sdk/util-format-url": "1.0.0-gamma.7",
>>>>>>> 095e24f7
    "axios": "0.19.0",
    "events": "^3.1.0",
    "sinon": "^7.5.0"
  },
  "jest": {
    "globals": {
      "ts-jest": {
        "diagnostics": false,
        "tsConfig": {
          "lib": [
            "es5",
            "es2015",
            "dom",
            "esnext.asynciterable",
            "es2017.object"
          ],
          "allowJs": true
        }
      }
    },
    "transform": {
      "^.+\\.(js|jsx|ts|tsx)$": "ts-jest"
    },
    "testRegex": "(/__tests__/.*|\\.(test|spec))\\.(tsx?|jsx?)$",
    "moduleFileExtensions": [
      "ts",
      "tsx",
      "js",
      "json",
      "jsx"
    ],
    "testEnvironment": "jsdom",
    "testURL": "http://localhost/",
    "coverageThreshold": {
      "global": {
        "branches": 0,
        "functions": 0,
        "lines": 0,
        "statements": 0
      }
    },
    "coveragePathIgnorePatterns": [
      "/node_modules/"
    ]
  },
  "devDependencies": {
    "@types/sinon": "^7.5.1"
  }
}<|MERGE_RESOLUTION|>--- conflicted
+++ resolved
@@ -41,19 +41,11 @@
   },
   "homepage": "https://aws-amplify.github.io/",
   "dependencies": {
-<<<<<<< HEAD
-    "@aws-amplify/core": "3.8.3",
+    "@aws-amplify/core": "3.8.5",
     "@aws-sdk/client-s3": "1.0.0-rc.4",
     "@aws-sdk/s3-request-presigner": "1.0.0-rc.4",
     "@aws-sdk/util-create-request": "1.0.0-rc.4",
     "@aws-sdk/util-format-url": "1.0.0-rc.4",
-=======
-    "@aws-amplify/core": "3.8.5",
-    "@aws-sdk/client-s3": "1.0.0-gamma.8",
-    "@aws-sdk/s3-request-presigner": "1.0.0-gamma.7",
-    "@aws-sdk/util-create-request": "1.0.0-gamma.7",
-    "@aws-sdk/util-format-url": "1.0.0-gamma.7",
->>>>>>> 095e24f7
     "axios": "0.19.0",
     "events": "^3.1.0",
     "sinon": "^7.5.0"
