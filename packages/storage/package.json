--- conflicted
+++ resolved
@@ -41,21 +41,12 @@
   },
   "homepage": "https://aws-amplify.github.io/",
   "dependencies": {
-<<<<<<< HEAD
-    "@aws-amplify/core": "3.8.3",
-    "@aws-sdk/client-s3": "1.0.0-rc.4",
-    "@aws-sdk/s3-request-presigner": "1.0.0-rc.4",
-    "@aws-sdk/util-create-request": "1.0.0-rc.4",
-    "@aws-sdk/util-format-url": "1.0.0-rc.4",
-    "axios": "0.19.0",
-=======
     "@aws-amplify/core": "3.8.15",
     "@aws-sdk/client-s3": "3.4.1",
     "@aws-sdk/s3-request-presigner": "3.4.1",
     "@aws-sdk/util-create-request": "3.4.1",
     "@aws-sdk/util-format-url": "3.4.1",
     "axios": "0.21.1",
->>>>>>> ac0ef4b9
     "events": "^3.1.0",
     "sinon": "^7.5.0"
   },
