/*
 * Copyright 2017-2017 Amazon.com, Inc. or its affiliates. All Rights Reserved.
 *
 * Licensed under the Apache License, Version 2.0 (the "License"). You may not use this file except in compliance with
 * the License. A copy of the License is located at
 *
 *     http://aws.amazon.com/apache2.0/
 *
 * or in the "license" file accompanying this file. This file is distributed on an "AS IS" BASIS, WITHOUT WARRANTIES OR
 * CONDITIONS OF ANY KIND, either express or implied. See the License for the specific language governing permissions
 * and limitations under the License.
 */

 import { ICookieStorageData, ICognitoStorage } from "amazon-cognito-identity-js";

/**
* Parameters for user sign up
*/
export interface SignUpParams {
    username: string;
    password: string;
    SignupAttributes?: Object;
}

export interface AuthCache {
    setItem(),
    getItem(),
    removeItem()
}

/**
 * Auth instance options
 */
export interface AuthOptions {
    userPoolId: string,
    userPoolWebClientId: string,
    identityPoolId: string,
    region?: string,
    mandatorySignIn: boolean
    cookieStorage?: ICookieStorageData,
    oauth?: OAuth,
    refreshHandlers?: object,
<<<<<<< HEAD
    storage?: ICognitoStorage
=======
    authenticationFlowType?: string
>>>>>>> 41f917c9
}

/**
* Details for multi-factor authentication
*/
export interface MfaRequiredDetails {
    challengeName: any,
    challengeParameters: any
}

/**
 * interface for federatedResponse
 */
export interface FederatedResponse {
    // access token
    token: string,
    // identity id
    identity_id?: string,
    // the universal time when token expired
    expires_at: number
}

export interface OAuth {
    domain : string,
	scope : Array<string>,
	redirectSignIn : string,
	redirectSignOut : string,
    responseType: string,
    options?: object
}

export interface ConfirmSignUpOptions {
    forceAliasCreation?: boolean
}<|MERGE_RESOLUTION|>--- conflicted
+++ resolved
@@ -40,11 +40,8 @@
     cookieStorage?: ICookieStorageData,
     oauth?: OAuth,
     refreshHandlers?: object,
-<<<<<<< HEAD
-    storage?: ICognitoStorage
-=======
+    storage?: ICognitoStorage,
     authenticationFlowType?: string
->>>>>>> 41f917c9
 }
 
 /**
