--- conflicted
+++ resolved
@@ -1,10 +1,6 @@
 {
   "name": "@aws-amplify/pubsub",
-<<<<<<< HEAD
-  "version": "4.5.11",
-=======
   "version": "5.0.0",
->>>>>>> 80da5f14
   "description": "Pubsub category of aws-amplify",
   "main": "./lib/index.js",
   "module": "./lib-esm/index.js",
@@ -52,15 +48,9 @@
 		"src"
 	],
   "dependencies": {
-<<<<<<< HEAD
-    "@aws-amplify/auth": "4.6.14",
-    "@aws-amplify/cache": "4.0.63",
-    "@aws-amplify/core": "4.7.12",
-=======
     "@aws-amplify/auth": "5.0.0",
     "@aws-amplify/cache": "5.0.0",
     "@aws-amplify/core": "5.0.0",
->>>>>>> 80da5f14
     "graphql": "15.8.0",
     "paho-mqtt": "^1.1.0",
     "uuid": "^3.2.1",
