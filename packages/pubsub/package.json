--- conflicted
+++ resolved
@@ -40,11 +40,7 @@
   },
   "dependencies": {
     "@aws-amplify/auth": "3.1.0",
-<<<<<<< HEAD
-    "@aws-amplify/cache": "3.0.1",
-=======
     "@aws-amplify/cache": "3.1.0",
->>>>>>> 8bb1334b
     "@aws-amplify/core": "3.1.0",
     "graphql": "14.0.0",
     "paho-mqtt": "^1.1.0",
