--- conflicted
+++ resolved
@@ -177,36 +177,12 @@
         params.event.eventId = uuid();
 
         Object.assign(params, { timestamp, config: this._config, credentials });
-<<<<<<< HEAD
-=======
-
->>>>>>> 646c1d98
         // temporary solution, will refactor in the future
         if (params.event.immediate) {
             return this._send(params);
         } else {
             return this._putToBuffer(params);
         }
-<<<<<<< HEAD
-    }
-
-    private async _send(params) {
-        const { event, config } = params;
-         const { appId, region } = config;
-        const cacheKey = this.getProviderName() + '_' + appId;
-        config.endpointId = config.endpointId? config.endpointId : await this._getEndpointId(cacheKey);
-         switch (event.name) {
-            case '_session_start':
-                return this._startSession(params);
-            case '_session_stop':
-                return this._stopSession(params);
-            case '_update_endpoint':
-                return this._updateEndpoint(params);
-            default:
-                return this._recordCustomEvent(params);
-        }
-=======
->>>>>>> 646c1d98
     }
 
     private _generateSession(params) {
