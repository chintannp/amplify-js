--- conflicted
+++ resolved
@@ -21,16 +21,10 @@
 	Hub,
 	appendAmplifyUserAgent,
 } from '@aws-amplify/core';
-<<<<<<< HEAD
 import { PinpointClient } from '@aws-sdk/client-pinpoint-browser/PinpointClient';
 import { PutEventsCommand } from '@aws-sdk/client-pinpoint-browser/commands/PutEventsCommand';
 import { UpdateEndpointCommand } from '@aws-sdk/client-pinpoint-browser/commands/UpdateEndpointCommand';
 import { GetUserEndpointsCommand } from '@aws-sdk/client-pinpoint-browser/commands/GetUserEndpointsCommand';
-=======
-
-import * as Pinpoint from 'aws-sdk/clients/pinpoint';
-
->>>>>>> 86741203
 import Cache from '@aws-amplify/cache';
 
 import {
@@ -245,13 +239,8 @@
 		}
 	}
 
-<<<<<<< HEAD
-	private _send(params, handlers) {
-		const { event, config } = params;
-=======
 	private async _send(params, handlers) {
 		const { event } = params;
->>>>>>> 86741203
 
 		switch (event.name) {
 			case UPDATE_ENDPOINT:
@@ -300,15 +289,10 @@
 		} = params;
 		const eventParams = this._generateBatchItemContext(params);
 
-<<<<<<< HEAD
 		const command: PutEventsCommand = new PutEventsCommand(eventParams);
 
 		try {
 			const data = await this.pinpointClient.send(command);
-=======
-		try {
-			const data = await this.pinpointClient.putEvents(eventParams).promise();
->>>>>>> 86741203
 			const {
 				EventsResponse: {
 					Results: {
@@ -321,10 +305,6 @@
 				},
 			} = data;
 			if (ACCEPTED_CODES.includes(StatusCode)) {
-<<<<<<< HEAD
-				this._endpointGenerating = false;
-=======
->>>>>>> 86741203
 				logger.debug('record event success. ', data);
 				return handlers.resolve(data);
 			} else {
@@ -338,15 +318,7 @@
 				}
 			}
 		} catch (err) {
-<<<<<<< HEAD
-			logger.error('record event failed. ', err);
-			logger.warn(
-				'If you have not updated your Pinpoint IAM Policy' +
-					' with the Action: "mobiletargeting:PutEvents" yet, please do it.'
-			);
-=======
 			this._eventError(err);
->>>>>>> 86741203
 			return handlers.reject(err);
 		}
 	}
@@ -412,26 +384,10 @@
 		}
 	}
 
-<<<<<<< HEAD
-	private async _record(params, handlers) {
-		// credentials updated
-		const { config, credentials } = params;
-		this._initClients(config, credentials);
-		return this._pinpointPutEvents(params, handlers);
-	}
-
-	private async _updateEndpoint(params, handlers) {
-		// credentials updated
-		const { config, credentials, event } = params;
-		const { appId, endpointId } = config;
-
-		this._initClients(config, credentials);
-=======
 	private async _updateEndpoint(endpointObject: EventObject) {
 		const { params, handlers } = endpointObject;
 		const { config, event } = params;
 		const { appId, endpointId } = config;
->>>>>>> 86741203
 
 		const request = this._endpointRequest(
 			config,
@@ -447,41 +403,11 @@
 			EndpointRequest: request,
 		};
 
-<<<<<<< HEAD
-		const that = this;
-		logger.debug('updateEndpoint with params: ', update_params);
-
 		try {
 			const command: UpdateEndpointCommand = new UpdateEndpointCommand(
 				update_params
 			);
-			const data = await that.pinpointClient.send(command);
-			logger.debug('updateEndpoint success', data);
-			this._endpointGenerating = false;
-			return handlers.resolve(data);
-		} catch (err) {
-			logger.debug('updateEndpoint failed', err);
-			if (err.message.startsWith('Exceeded maximum endpoint per user count')) {
-				this._removeUnusedEndpoints(appId, request.User.UserId)
-					.then(() => {
-						logger.debug('Remove the unused endpoints successfully');
-						this._retry(params, handlers);
-					})
-					.catch(e => {
-						logger.warn(`Failed to remove unused endpoints with error: ${e}`);
-						logger.warn(
-							`Please ensure you have updated your Pinpoint IAM Policy ` +
-								`with the Action: "mobiletargeting:GetUserEndpoints" ` +
-								`in order to get endpoints info of the user`
-						);
-						return handlers.reject(err);
-					});
-			} else return handlers.reject(err);
-=======
-		try {
-			const data = await this.pinpointClient
-				.updateEndpoint(update_params)
-				.promise();
+			const data = await this.pinpointClient.send(command);
 
 			logger.debug('updateEndpoint success', data);
 			this._endpointGenerating = false;
@@ -586,7 +512,6 @@
 
 		if (this._endpointGenerating) {
 			logger.error('Initial endpoint update failed. ');
->>>>>>> 86741203
 		}
 	}
 
@@ -677,11 +602,8 @@
 		this._config.credentials = credentials;
 		const { region } = this._config;
 		logger.debug('init clients with credentials', credentials);
-<<<<<<< HEAD
 		this.pinpointClient = new PinpointClient({ region, credentials });
 		appendAmplifyUserAgent(this.pinpointClient);
-=======
-		this.pinpointClient = new Pinpoint({ region, credentials });
 
 		if (this._bufferExists() && identityId === credentials.identityId) {
 			// if the identity has remained the same, pass the updated client to the buffer
@@ -746,7 +668,6 @@
 				}
 			});
 		});
->>>>>>> 86741203
 	}
 
 	private async _getEndpointId(cacheKey) {
@@ -852,23 +773,6 @@
 		);
 	}
 
-<<<<<<< HEAD
-	/**
-	 * @private
-	 * check if current credentials exists
-	 */
-	private _getCredentials() {
-		return Credentials.get()
-			.then(credentials => {
-				if (!credentials) return null;
-				logger.debug('set credentials for analytics', credentials);
-				return Credentials.shear(credentials);
-			})
-			.catch(err => {
-				logger.debug('ensure credentials error', err);
-				return null;
-			});
-=======
 	private _eventError(err: any) {
 		logger.error('record event failed.', err);
 		logger.warn(
@@ -889,7 +793,6 @@
 			logger.debug('ensure credentials error', err);
 			return null;
 		}
->>>>>>> 86741203
 	}
 }
 
