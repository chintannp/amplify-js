--- conflicted
+++ resolved
@@ -53,14 +53,9 @@
     "webpack": "^3.5.5"
   },
   "dependencies": {
-<<<<<<< HEAD
     "dom-utils-amplify": "0.10.1",
-    "@aws-amplify/cache": "^1.0.3",
-    "@aws-amplify/core": "^1.0.3",
-=======
     "@aws-amplify/cache": "^1.0.6-unstable.1",
     "@aws-amplify/core": "^1.0.6-unstable.1",
->>>>>>> 7c4d1906
     "aws-sdk": "2.198.0",
     "uuid": "^3.2.1"
   },
