{
  "name": "@aws-amplify/analytics",
<<<<<<< HEAD
  "version": "1.2.20-unstable.0",
=======
  "version": "1.2.20",
>>>>>>> e4510051
  "description": "Analytics category of aws-amplify",
  "main": "./lib/index.js",
  "module": "./lib/index.js",
  "typings": "./lib/index.d.ts",
  "publishConfig": {
    "access": "public"
  },
  "scripts": {
    "test": "tslint 'src/**/*.ts' && jest --coverage",
    "build-with-test": "npm run clean && npm test && tsc && webpack",
    "build": "npm run clean && tsc && webpack",
    "clean": "rimraf lib lib-esm dist",
    "format": "echo \"Not implemented\"",
    "lint": "tslint 'src/**/*.ts'"
  },
  "react-native": {
    "./lib/trackers": "./lib/trackers/reactnative.js"
  },
  "repository": {
    "type": "git",
    "url": "git+https://github.com/aws/aws-amplify.git"
  },
  "author": "Amazon Web Services",
  "license": "Apache-2.0",
  "bugs": {
    "url": "https://github.com/aws/aws-amplify/issues"
  },
  "homepage": "https://github.com/aws/aws-amplify#readme",
  "devDependencies": {
    "@types/jest": "^20.0.8",
    "@types/node": "^8.10.15",
    "awesome-typescript-loader": "^3.2.2",
    "babel-loader": "^7.1.2",
    "babel-preset-es2015": "^6.24.1",
    "babel-preset-react": "^6.24.1",
    "babel-preset-stage-2": "^6.24.1",
    "compression-webpack-plugin": "^1.1.3",
    "find": "^0.2.7",
    "jest": "^22.4.3",
    "json-loader": "^0.5.7",
    "prepend-file": "^1.3.1",
    "rimraf": "^2.6.2",
    "source-map-loader": "^0.2.1",
    "ts-jest": "^22.0.0",
    "tslint": "^5.7.0",
    "tslint-config-airbnb": "^5.8.0",
    "uglifyjs-webpack-plugin": "^0.4.6",
    "webpack": "^3.5.5"
  },
  "dependencies": {
<<<<<<< HEAD
    "@aws-amplify/cache": "1.0.29-unstable.0",
    "@aws-amplify/core": "1.0.29-unstable.0",
=======
    "@aws-amplify/cache": "^1.0.29",
    "@aws-amplify/core": "^1.0.29",
>>>>>>> e4510051
    "uuid": "^3.2.1"
  },
  "jest": {
    "transform": {
      "^.+\\.(js|jsx|ts|tsx)$": "<rootDir>../../node_modules/ts-jest/preprocessor.js"
    },
    "testRegex": "(/__tests__/.*|\\.(test|spec))\\.(tsx?|jsx?)$",
    "moduleFileExtensions": [
      "ts",
      "tsx",
      "js",
      "json",
      "jsx"
    ],
    "testEnvironment": "jsdom",
    "testURL": "http://localhost/",
    "coverageThreshold": {
      "global": {
        "branches": 0,
        "functions": 0,
        "lines": 0,
        "statements": 0
      }
    },
    "coveragePathIgnorePatterns": [
      "/node_modules/"
    ]
  }
}<|MERGE_RESOLUTION|>--- conflicted
+++ resolved
@@ -1,10 +1,6 @@
 {
   "name": "@aws-amplify/analytics",
-<<<<<<< HEAD
-  "version": "1.2.20-unstable.0",
-=======
   "version": "1.2.20",
->>>>>>> e4510051
   "description": "Analytics category of aws-amplify",
   "main": "./lib/index.js",
   "module": "./lib/index.js",
@@ -55,13 +51,8 @@
     "webpack": "^3.5.5"
   },
   "dependencies": {
-<<<<<<< HEAD
-    "@aws-amplify/cache": "1.0.29-unstable.0",
-    "@aws-amplify/core": "1.0.29-unstable.0",
-=======
     "@aws-amplify/cache": "^1.0.29",
     "@aws-amplify/core": "^1.0.29",
->>>>>>> e4510051
     "uuid": "^3.2.1"
   },
   "jest": {
