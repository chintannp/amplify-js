--- conflicted
+++ resolved
@@ -20,21 +20,13 @@
 } from '../../types';
 import {
 	DEFAULT_PRIMARY_KEY_VALUE_SEPARATOR,
-<<<<<<< HEAD
-	exhaustiveCheck,
-=======
->>>>>>> 80da5f14
 	getIndex,
 	getIndexFromAssociation,
 	isModelConstructor,
 	traverseModel,
 	validatePredicate,
-<<<<<<< HEAD
-	sortCompareFunction,
-=======
 	inMemoryPagination,
 	NAMESPACES,
->>>>>>> 80da5f14
 	keysEqual,
 	getStorename,
 	getIndexKeys,
@@ -81,17 +73,10 @@
 			this.schema.namespaces[namespaceName],
 			modelConstructor.name
 		);
-<<<<<<< HEAD
 
 		return extractPrimaryKeyValues(model, keys);
 	}
 
-=======
-
-		return extractPrimaryKeyValues(model, keys);
-	}
-
->>>>>>> 80da5f14
 	// Retrieves concatenated primary key values from a model
 	private getIndexKeyValuesPath<T extends PersistentModel>(model: T): string {
 		return this.getIndexKeyValuesFromModel(model).join(
@@ -229,114 +214,6 @@
 			);
 		}
 
-<<<<<<< HEAD
-		for await (const relation of relations) {
-			const { fieldName, modelName, targetName, targetNames, relationType } =
-				relation;
-			const storeName = getStorename(namespaceName, modelName);
-			const modelConstructor = this.getModelConstructorByModelName(
-				namespaceName,
-				modelName
-			);
-
-			switch (relationType) {
-				case 'HAS_ONE':
-					for await (const recordItem of records) {
-						// ASYNC CPK TODO: make this cleaner
-						if (targetNames?.length) {
-							let getByFields = [];
-							let allPresent;
-							// iterate through all targetnames to make sure they are all present in the recordItem
-							allPresent = targetNames.every(targetName => {
-								return recordItem[targetName] != null;
-							});
-
-							if (!allPresent) {
-								break;
-							}
-
-							getByFields = targetNames as any;
-
-							// keys are the key values
-							const keys = getByFields
-								.map(getByField => recordItem[getByField])
-								.join(DEFAULT_PRIMARY_KEY_VALUE_SEPARATOR);
-
-							const connectionRecord = await this.db.get(keys, storeName);
-
-							recordItem[fieldName] =
-								connectionRecord &&
-								this.modelInstanceCreator(modelConstructor, connectionRecord);
-						} else {
-							const getByfield = recordItem[targetName]
-								? targetName
-								: fieldName;
-							if (!recordItem[getByfield]) break;
-
-							const key = recordItem[getByfield];
-
-							const connectionRecord = await this.db.get(key, storeName);
-
-							recordItem[fieldName] =
-								connectionRecord &&
-								this.modelInstanceCreator(modelConstructor, connectionRecord);
-						}
-					}
-
-					break;
-				case 'BELONGS_TO':
-					for await (const recordItem of records) {
-						// ASYNC CPK TODO: make this cleaner
-						if (targetNames?.length) {
-							let allPresent;
-							// iterate through all targetnames to make sure they are all present in the recordItem
-							allPresent = targetNames.every(targetName => {
-								return recordItem[targetName] != null;
-							});
-
-							// If not present, there is not yet a connected record
-							if (!allPresent) {
-								break;
-							}
-
-							const keys = targetNames
-								.map(targetName => recordItem[targetName])
-								.join(DEFAULT_PRIMARY_KEY_VALUE_SEPARATOR);
-
-							// Retrieve the connected record
-							const connectionRecord = await this.db.get(keys, storeName);
-
-							recordItem[fieldName] =
-								connectionRecord &&
-								this.modelInstanceCreator(modelConstructor, connectionRecord);
-
-							targetNames?.map(targetName => {
-								delete recordItem[targetName];
-							});
-						} else if (recordItem[targetName as any]) {
-							const key = recordItem[targetName];
-
-							const connectionRecord = await this.db.get(key, storeName);
-
-							recordItem[fieldName] =
-								connectionRecord &&
-								this.modelInstanceCreator(modelConstructor, connectionRecord);
-							delete recordItem[targetName];
-						}
-					}
-
-					break;
-				case 'HAS_MANY':
-					// TODO: Lazy loading
-					break;
-				default:
-					exhaustiveCheck(relationType);
-					break;
-			}
-		}
-
-=======
->>>>>>> 80da5f14
 		return records.map(record =>
 			this.modelInstanceCreator(modelConstructor, record)
 		);
@@ -364,11 +241,7 @@
 		const hasSort = pagination && pagination.sort;
 		const hasPagination = pagination && pagination.limit;
 
-<<<<<<< HEAD
-		const records: T[] = await (async () => {
-=======
 		const records: T[] = (await (async () => {
->>>>>>> 80da5f14
 			if (queryByKey) {
 				const record = await this.getByKey(storeName, queryByKey);
 				return record ? [record] : [];
@@ -414,11 +287,7 @@
 			return;
 		}
 
-<<<<<<< HEAD
-		const keyValues = [];
-=======
 		const keyValues = [] as any[];
->>>>>>> 80da5f14
 
 		for (const key of keys) {
 			const predicateObj = predicateObjs.find(
@@ -452,30 +321,7 @@
 		records: T[],
 		pagination?: PaginationInput<T>
 	): T[] {
-<<<<<<< HEAD
-		if (pagination && records.length > 1) {
-			if (pagination.sort) {
-				const sortPredicates = ModelSortPredicateCreator.getPredicates(
-					pagination.sort
-				);
-
-				if (sortPredicates.length) {
-					const compareFn = sortCompareFunction(sortPredicates);
-					records.sort(compareFn);
-				}
-			}
-			const { page = 0, limit = 0 } = pagination;
-			const start = Math.max(0, page * limit) || 0;
-
-			const end = limit > 0 ? start + limit : records.length;
-
-			return records.slice(start, end);
-		}
-
-		return records;
-=======
 		return inMemoryPagination(records, pagination);
->>>>>>> 80da5f14
 	}
 
 	async queryOne<T extends PersistentModel>(
@@ -546,11 +392,7 @@
 
 			const modelConstructor = Object.getPrototypeOf(model)
 				.constructor as PersistentModelConstructor<T>;
-<<<<<<< HEAD
-			const namespaceName = this.namespaceResolver(modelConstructor);
-=======
 			const nameSpace = this.namespaceResolver(modelConstructor) as NAMESPACES;
->>>>>>> 80da5f14
 
 			const storeName = this.getStorenameForModel(modelConstructor);
 
@@ -578,30 +420,19 @@
 				}
 
 				const relations =
-<<<<<<< HEAD
-					this.schema.namespaces[namespaceName].relationships[
-						modelConstructor.name
-					].relationTypes;
-
-=======
 					this.schema.namespaces[nameSpace].relationships![
 						modelConstructor.name
 					].relationTypes;
->>>>>>> 80da5f14
 				await this.deleteTraverse(
 					relations,
 					[model],
 					modelConstructor.name,
-					namespaceName,
+					nameSpace,
 					deleteQueue
 				);
 			} else {
 				const relations =
-<<<<<<< HEAD
-					this.schema.namespaces[namespaceName].relationships[
-=======
 					this.schema.namespaces[nameSpace].relationships![
->>>>>>> 80da5f14
 						modelConstructor.name
 					].relationTypes;
 
@@ -609,7 +440,7 @@
 					relations,
 					[model],
 					modelConstructor.name,
-					namespaceName,
+					nameSpace,
 					deleteQueue
 				);
 			}
@@ -712,15 +543,9 @@
 
 							if (hasConnectedModelFields && isUnidirectionalConnection) {
 								// Values will be that of the child model
-<<<<<<< HEAD
-								values = targetNames.map(
-									targetName => model[targetName]
-								) as any;
-=======
 								values = targetNames
 									.filter(targetName => model[targetName] ?? false)
 									.map(targetName => model[targetName]) as any;
->>>>>>> 80da5f14
 							} else {
 								// values will be that of the parent model
 								values = keyValuesPath.split(
@@ -756,11 +581,7 @@
 							}
 
 							await this.deleteTraverse<T>(
-<<<<<<< HEAD
-								this.schema.namespaces[nameSpace].relationships[modelName]
-=======
 								this.schema.namespaces[nameSpace].relationships![modelName]
->>>>>>> 80da5f14
 									.relationTypes,
 								recordToDelete,
 								modelName,
@@ -769,17 +590,10 @@
 							);
 						} else {
 							const hasOneIndex = index || associatedWith;
-<<<<<<< HEAD
-							const hasOneCustomField = targetName in model;
-							const keyValuesPath: string = this.getIndexKeyValuesPath(model);
-							const value = hasOneCustomField
-								? model[targetName]
-=======
 							const hasOneCustomField = targetName! in model;
 							const keyValuesPath: string = this.getIndexKeyValuesPath(model);
 							const value = hasOneCustomField
 								? model[targetName!]
->>>>>>> 80da5f14
 								: keyValuesPath;
 
 							if (!value) break;
@@ -791,11 +605,7 @@
 							) as T[];
 
 							await this.deleteTraverse<T>(
-<<<<<<< HEAD
-								this.schema.namespaces[nameSpace].relationships[modelName]
-=======
 								this.schema.namespaces[nameSpace].relationships![modelName]
->>>>>>> 80da5f14
 									.relationTypes,
 								recordToDelete,
 								modelName,
@@ -812,22 +622,14 @@
 
 						const allRecords = await this.db.getAll(storeName);
 
-<<<<<<< HEAD
-						const indices = index.split(IDENTIFIER_KEY_SEPARATOR);
-=======
 						const indices = index!.split(IDENTIFIER_KEY_SEPARATOR);
->>>>>>> 80da5f14
 
 						const childrenArray = allRecords.filter(childItem =>
 							indices.every(index => keyValues.includes(childItem[index]))
 						) as T[];
 
 						await this.deleteTraverse<T>(
-<<<<<<< HEAD
-							this.schema.namespaces[nameSpace].relationships[modelName]
-=======
 							this.schema.namespaces[nameSpace].relationships![modelName]
->>>>>>> 80da5f14
 								.relationTypes,
 							childrenArray,
 							modelName,
@@ -888,11 +690,7 @@
 			const { instance } = connectedModels.find(({ instance }) => {
 				const instanceKeyValuesPath = this.getIndexKeyValuesPath(instance);
 				return keysEqual([instanceKeyValuesPath], [keyValuesPath]);
-<<<<<<< HEAD
-			});
-=======
 			})!;
->>>>>>> 80da5f14
 
 			batch.push(instance);
 		}
