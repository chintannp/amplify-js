--- conflicted
+++ resolved
@@ -43,13 +43,8 @@
     <a class="amplify-alert-close" (click)="onAlertClose()">&times;</a>
   </div>
 </div>
-<<<<<<< HEAD
-
 </div>
-`
-=======
 `;
->>>>>>> fdd8263f
 
 @Component({
   selector: 'amplify-auth-confirm-sign-in-core',
