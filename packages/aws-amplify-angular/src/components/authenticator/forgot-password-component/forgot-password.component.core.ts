--- conflicted
+++ resolved
@@ -13,26 +13,26 @@
  */
 // tslint:enable
 
-<<<<<<< HEAD
-import { Component, Input } from '@angular/core';
-import { AmplifyService, AuthState } from '../../../providers';
 import { UsernameAttributes } from '../types';
 import { countrylist, country }  from '../../../assets/countries';
 import { emailFieldTemplate, usernameFieldTemplate, phoneNumberFieldTemplate } from '../angular-templates';
-=======
 import { Component, Input, OnInit, Inject } from '@angular/core';
 import { AmplifyService } from '../../../providers/amplify.service';
 import { AuthState } from '../../../providers/auth.state';
->>>>>>> d841e99d
 
 const template = `
 <div class="amplify-container" *ngIf="_show">
   <div class="amplify-form-container">
     <div class="amplify-form-body">
-<<<<<<< HEAD
-    <div class="amplify-form-header">{{ this.amplifyService.i18n().get('Reset your password') }}</div>
-    <div class="amplify-form-text" *ngIf="!code_sent">{{ this.amplifyService.i18n().get('You will receive a verification code') }}</div>
-    <div class="amplify-form-text" *ngIf="code_sent">{{ this.amplifyService.i18n().get('Enter the code you received and set a new password') }}</div>
+    <div class="amplify-form-header">
+      {{ this.amplifyService.i18n().get('Reset your password') }}
+    </div>
+    <div class="amplify-form-text" *ngIf="!code_sent">
+      {{ this.amplifyService.i18n().get('You will receive a verification code') }}
+    </div>
+    <div class="amplify-form-text" *ngIf="code_sent">
+      {{ this.amplifyService.i18n().get('Enter the code you received and set a new password') }}
+    </div>
     <div class="amplify-form-row" *ngIf="!code_sent">
       <div *ngIf="this._usernameAttributes === 'email'">` + 
         emailFieldTemplate +   
@@ -44,29 +44,6 @@
          usernameFieldTemplate +
       `</div>
     </div>
-=======
-    <div class="amplify-form-header">
-      {{ this.amplifyService.i18n().get('Reset your password') }}
-    </div>
-    <div class="amplify-form-text" *ngIf="!code_sent">
-      {{ this.amplifyService.i18n().get('You will receive a verification code') }}
-    </div>
-    <div class="amplify-form-text" *ngIf="code_sent">
-      {{ this.amplifyService.i18n().get('Enter the code you received and set a new password') }}
-    </div>
-    <div class="amplify-form-row" *ngIf="!code_sent">
-      <label class="amplify-input-label" for="usernameinput">
-        {{ this.amplifyService.i18n().get('Username *') }}
-      </label>
-      <input #usernameinput
-        (keyup)="setUsername($event.target.value)"
-        class="amplify-form-input"
-        type="text"
-        placeholder="{{ this.amplifyService.i18n().get('Username') }}"
-        [value]="username"
-      />
-      </div>
->>>>>>> d841e99d
       <div class="amplify-form-row" *ngIf="code_sent">
       <label class="amplify-input-label" for="code">
         {{ this.amplifyService.i18n().get('Confirmation Code *') }}
@@ -129,32 +106,22 @@
 export class ForgotPasswordComponentCore implements OnInit {
   _authState: AuthState;
   _show: boolean;
-<<<<<<< HEAD
   _usernameAttributes: string | Array<string> = [];
   
-=======
->>>>>>> d841e99d
   username: string;
   code: string;
   password: string;
   errorMessage: string;
   code_sent = false;
   protected logger: any;
-
-<<<<<<< HEAD
-  amplifyService: AmplifyService;
   countries: country[];
   local_phone_number: string;
   country_code: string = '1';
   email: string;
 
-  constructor(amplifyService: AmplifyService) {
-    this.amplifyService = amplifyService;
+  constructor(@Inject(AmplifyService) protected amplifyService: AmplifyService) {
     this.countries = countrylist;
-=======
-  constructor(@Inject(AmplifyService) protected amplifyService: AmplifyService) {
     this.logger = this.amplifyService.logger('ForgotPasswordComponent');
->>>>>>> d841e99d
   }
 
   @Input()
@@ -171,12 +138,9 @@
     this._authState = authState;
     this._show = authState.state === 'forgotPassword';
 
-<<<<<<< HEAD
-    this.username = authState.user? authState.user.username || '' : '';
-    this.email = authState.user? authState.user.email || '' : '';
-    this.country_code = authState.user? authState.user.country_code || '' : '1';
-    this.local_phone_number = authState.user? authState.user.local_phone_number || '' : '';
-=======
+    this.email = (authState.user && authState.user.email)? authState.user.email : '';
+    this.country_code = (authState.user && authState.user.contry_code) ? authState.user.country_code : '1';
+    this.local_phone_number = (authState.user && authState.user.local_phone_number) ? authState.user.local_phone_number : '';
     this.username = (authState.user && authState.user.username) ? authState.user.username : '';
   }
 
@@ -184,7 +148,6 @@
     if (!this.amplifyService.auth()){
       throw new Error('Auth module not registered on AmplifyService provider');
     }
->>>>>>> d841e99d
   }
 
   @Input()
