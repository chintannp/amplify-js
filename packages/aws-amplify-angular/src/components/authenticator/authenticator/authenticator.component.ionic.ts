// tslint:disable
/*
 * Copyright 2017-2018 Amazon.com, Inc. or its affiliates. All Rights Reserved.
 *
 * Licensed under the Apache License, Version 2.0 (the "License"). You may not use this file except in compliance with
 * the License. A copy of the License is located at
 *
 *     http://aws.amazon.com/apache2.0/
 *
 * or in the "license" file accompanying this file. This file is distributed on an "AS IS" BASIS, WITHOUT WARRANTIES OR
 * CONDITIONS OF ANY KIND, either express or implied. See the License for the specific language governing permissions
 * and limitations under the License.
 */
// tslint:enable

import { Component, Input, ViewEncapsulation, Injector, ElementRef } from '@angular/core';

import { AmplifyService, AuthState } from '../../../providers';
import { AuthenticatorComponentCore } from './authenticator.component.core';

const template = `
<div class="amplify-authenticator amplify-authenticator-ionic ">

<<<<<<< HEAD
<amplify-auth-sign-in-ionic
  *ngIf="!shouldHide('SignIn')"
  [authState]="authState"
></amplify-auth-sign-in-ionic>

<amplify-auth-sign-up-ionic
  *ngIf="!shouldHide('SignUp')"
  [authState]="authState"
  [signUpConfig]="_signUpConfig"
></amplify-auth-sign-up-ionic>

<amplify-auth-confirm-sign-up-ionic
  *ngIf="!shouldHide('ConfirmSignUp')"
  [authState]="authState"
></amplify-auth-confirm-sign-up-ionic>

<amplify-auth-confirm-sign-in-ionic
*ngIf="!shouldHide('ConfirmSignIn')"
[authState]="authState"
></amplify-auth-confirm-sign-in-ionic>

<amplify-auth-forgot-password-ionic
*ngIf="!shouldHide('ForgotPassword')"
[authState]="authState"
></amplify-auth-forgot-password-ionic>

<amplify-auth-greetings-ionic
*ngIf="!shouldHide('Greetings')"
[authState]="authState"
></amplify-auth-greetings-ionic>

 <amplify-auth-require-new-password-ionic
*ngIf="!shouldHide('RequireNewPassword')"
[authState]="authState"
></amplify-auth-require-new-password-ionic>
</div>
`;
=======
  <div>
    <amplify-auth-sign-in-ionic [authState]="authState"></amplify-auth-sign-in-ionic>
  </div>
  <div>
    <amplify-auth-sign-up-ionic
      *ngIf="!shouldHide('SignUp')"
      [authState]="authState"
      [hide]="hide"
    ></amplify-auth-sign-up-ionic>
  </div>
  <div>
    <amplify-auth-confirm-sign-up-ionic
      *ngIf="!shouldHide('ConfirmSignUp')"
      [authState]="authState"
      [hide]="hide"
    ></amplify-auth-confirm-sign-up-ionic>
  </div>
  <div>
    <amplify-auth-confirm-sign-in-ionic
      *ngIf="!shouldHide('ConfirmSignIn')"
      [authState]="authState"
      [hide]="hide"
    ></amplify-auth-confirm-sign-in-ionic>
  </div>
  <div>
    <amplify-auth-forgot-password-ionic
      *ngIf="!shouldHide('ForgotPassword')"
      [authState]="authState"
      [hide]="hide"
    ></amplify-auth-forgot-password-ionic>
  </div>
  <div>
    <amplify-auth-greetings-ionic
      *ngIf="!shouldHide('Greetings') && authState.state === 'signedIn'"
      [authState]="authState"
    ></amplify-auth-greetings-ionic>
  </div>
  <div>
    <amplify-auth-require-new-password-ionic
      *ngIf="!shouldHide('RequireNewPassword')"
      [authState]="authState"
      [hide]="hide"
    ></amplify-auth-require-new-password-ionic>
  </div>
`
>>>>>>> 90760f9f

@Component({
  selector: 'amplify-authenticator-ionic',
  template
})
export class AuthenticatorIonicComponent extends AuthenticatorComponentCore {

  constructor(protected amplifyService: AmplifyService) {
    super(amplifyService);
  }
}<|MERGE_RESOLUTION|>--- conflicted
+++ resolved
@@ -21,7 +21,6 @@
 const template = `
 <div class="amplify-authenticator amplify-authenticator-ionic ">
 
-<<<<<<< HEAD
 <amplify-auth-sign-in-ionic
   *ngIf="!shouldHide('SignIn')"
   [authState]="authState"
@@ -31,21 +30,25 @@
   *ngIf="!shouldHide('SignUp')"
   [authState]="authState"
   [signUpConfig]="_signUpConfig"
+  [hide]="hide"
 ></amplify-auth-sign-up-ionic>
 
 <amplify-auth-confirm-sign-up-ionic
   *ngIf="!shouldHide('ConfirmSignUp')"
   [authState]="authState"
+  [hide]="hide"
 ></amplify-auth-confirm-sign-up-ionic>
 
 <amplify-auth-confirm-sign-in-ionic
 *ngIf="!shouldHide('ConfirmSignIn')"
 [authState]="authState"
+[hide]="hide"
 ></amplify-auth-confirm-sign-in-ionic>
 
 <amplify-auth-forgot-password-ionic
 *ngIf="!shouldHide('ForgotPassword')"
 [authState]="authState"
+[hide]="hide"
 ></amplify-auth-forgot-password-ionic>
 
 <amplify-auth-greetings-ionic
@@ -56,56 +59,10 @@
  <amplify-auth-require-new-password-ionic
 *ngIf="!shouldHide('RequireNewPassword')"
 [authState]="authState"
+[hide]="hide"
 ></amplify-auth-require-new-password-ionic>
 </div>
 `;
-=======
-  <div>
-    <amplify-auth-sign-in-ionic [authState]="authState"></amplify-auth-sign-in-ionic>
-  </div>
-  <div>
-    <amplify-auth-sign-up-ionic
-      *ngIf="!shouldHide('SignUp')"
-      [authState]="authState"
-      [hide]="hide"
-    ></amplify-auth-sign-up-ionic>
-  </div>
-  <div>
-    <amplify-auth-confirm-sign-up-ionic
-      *ngIf="!shouldHide('ConfirmSignUp')"
-      [authState]="authState"
-      [hide]="hide"
-    ></amplify-auth-confirm-sign-up-ionic>
-  </div>
-  <div>
-    <amplify-auth-confirm-sign-in-ionic
-      *ngIf="!shouldHide('ConfirmSignIn')"
-      [authState]="authState"
-      [hide]="hide"
-    ></amplify-auth-confirm-sign-in-ionic>
-  </div>
-  <div>
-    <amplify-auth-forgot-password-ionic
-      *ngIf="!shouldHide('ForgotPassword')"
-      [authState]="authState"
-      [hide]="hide"
-    ></amplify-auth-forgot-password-ionic>
-  </div>
-  <div>
-    <amplify-auth-greetings-ionic
-      *ngIf="!shouldHide('Greetings') && authState.state === 'signedIn'"
-      [authState]="authState"
-    ></amplify-auth-greetings-ionic>
-  </div>
-  <div>
-    <amplify-auth-require-new-password-ionic
-      *ngIf="!shouldHide('RequireNewPassword')"
-      [authState]="authState"
-      [hide]="hide"
-    ></amplify-auth-require-new-password-ionic>
-  </div>
-`
->>>>>>> 90760f9f
 
 @Component({
   selector: 'amplify-authenticator-ionic',
