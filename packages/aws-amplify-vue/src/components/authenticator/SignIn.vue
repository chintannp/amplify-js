/*
 * Copyright 2017-2017 Amazon.com, Inc. or its affiliates. All Rights Reserved.
 *
 * Licensed under the Apache License, Version 2.0 (the "License"). You may not use this file except in compliance with
 * the License. A copy of the License is located at
 *
 *     http://aws.amazon.com/apache2.0/
 *
 * or in the "license" file accompanying this file. This file is distributed on an "AS IS" BASIS, WITHOUT WARRANTIES OR
 * CONDITIONS OF ANY KIND, either express or implied. See the License for the specific language governing permissions
 * and limitations under the License.
 */

<template>
  <div v-bind:class="amplifyUI.formSection">
    <div v-bind:class="amplifyUI.sectionHeader">{{options.header}}</div>
    <div v-bind:class="amplifyUI.sectionBody">
      <div v-bind:class="amplifyUI.formField">
        <div v-bind:class="amplifyUI.inputLabel">{{$Amplify.I18n.get('Username')}} *</div>
        <input v-bind:class="amplifyUI.input"  v-model="options.username" :placeholder="$Amplify.I18n.get('Enter your username')" autofocus v-on:keyup.enter="signIn" />
      </div>
      <div v-bind:class="amplifyUI.formField">
        <div v-bind:class="amplifyUI.inputLabel">{{$Amplify.I18n.get('Password')}} *</div>
        <input  v-bind:class="amplifyUI.input" v-model="password" type="password" :placeholder="$Amplify.I18n.get('Enter your password')" v-on:keyup.enter="signIn" />
        <div v-bind:class="amplifyUI.hint">
          {{$Amplify.I18n.get('Forget your password? ')}}
          <a v-bind:class="amplifyUI.a" v-on:click="forgot">{{$Amplify.I18n.get('Reset password')}}</a>
        </div>
      </div>
    </div>
    <div v-bind:class="amplifyUI.sectionFooter">
      <span v-bind:class="amplifyUI.sectionFooterPrimaryContent">
        <button v-bind:class="amplifyUI.button" v-on:click="signIn">{{$Amplify.I18n.get('Sign In')}}</button>
      </span>
<<<<<<< HEAD
      <span v-bind:class="amplifyUI.sectionFooterSecondaryContent" v-if="options.isSignUpDisplayed">
        No Account?
        <a v-bind:class="amplifyUI.a" v-on:click="signUp">Sign Up</a>
=======
      <span v-bind:class="amplifyUI.sectionFooterSecondaryContent">
        {{$Amplify.I18n.get('No account? ')}}
        <a v-bind:class="amplifyUI.a" v-on:click="signUp">{{$Amplify.I18n.get('Create account')}}</a>
>>>>>>> bcf338af
      </span>
    </div>
    <div class="error" v-if="error">
      {{ error }}
    </div>
  </div>
</template>

<script>
// import Auth from '@aws-amplify/auth';
import AmplifyEventBus from '../../events/AmplifyEventBus';
import * as AmplifyUI from '@aws-amplify/ui';


export default {
  name: 'SignIn',
  props: ['signInConfig'],
  data () {
    return {
        password: '',
        error: '',
        amplifyUI: AmplifyUI,
        logger: {},
    }
  },
  computed: {
    options() {
      const defaults = {
<<<<<<< HEAD
        header: 'Sign In',
        username: '',
        isSignUpDisplayed: true
=======
        header: this.$Amplify.I18n.get('Sign In Account'),
        username: ''
>>>>>>> bcf338af
      }
      return Object.assign(defaults, this.signInConfig || {})
    }
  },
  mounted() {
    this.logger = new this.$Amplify.Logger(this.$options.name);
  },
  methods: {
    signIn: function(event) {
      const that = this
      this.$Amplify.Auth.signIn(this.options.username, this.password)
        .then(data => {
          this.logger.info('sign in success');
          if (data.challengeName === 'SMS_MFA' || data.challengeName === 'SOFTWARE_TOKEN_MFA') {
            AmplifyEventBus.$emit('localUser', data);
            return AmplifyEventBus.$emit('authState', 'confirmSignIn')
          } else if (data.challengeName === 'NEW_PASSWORD_REQUIRED') {
            AmplifyEventBus.$emit('localUser', data);
            return AmplifyEventBus.$emit('authState', 'requireNewPassword');
          } else if (data.challengeName === 'MFA_SETUP') {
            AmplifyEventBus.$emit('localUser', data);
            return AmplifyEventBus.$emit('authState', 'setMfa');
          } else {
            return AmplifyEventBus.$emit('authState', 'signedIn')
          }
        })
        .catch(e => this.setError(e));
    },
    forgot: function() {
      AmplifyEventBus.$emit('authState', 'forgotPassword')
    },
    signUp: function() {
      AmplifyEventBus.$emit('authState', 'signUp')
    },
    setError: function(e) {
      this.error = this.$Amplify.I18n.get(e.message || e);
      this.logger.error(this.error)
    }
  }
}
</script><|MERGE_RESOLUTION|>--- conflicted
+++ resolved
@@ -32,15 +32,9 @@
       <span v-bind:class="amplifyUI.sectionFooterPrimaryContent">
         <button v-bind:class="amplifyUI.button" v-on:click="signIn">{{$Amplify.I18n.get('Sign In')}}</button>
       </span>
-<<<<<<< HEAD
       <span v-bind:class="amplifyUI.sectionFooterSecondaryContent" v-if="options.isSignUpDisplayed">
-        No Account?
-        <a v-bind:class="amplifyUI.a" v-on:click="signUp">Sign Up</a>
-=======
-      <span v-bind:class="amplifyUI.sectionFooterSecondaryContent">
         {{$Amplify.I18n.get('No account? ')}}
         <a v-bind:class="amplifyUI.a" v-on:click="signUp">{{$Amplify.I18n.get('Create account')}}</a>
->>>>>>> bcf338af
       </span>
     </div>
     <div class="error" v-if="error">
@@ -69,14 +63,9 @@
   computed: {
     options() {
       const defaults = {
-<<<<<<< HEAD
-        header: 'Sign In',
+        header: this.$Amplify.I18n.get('Sign In Account'),
         username: '',
         isSignUpDisplayed: true
-=======
-        header: this.$Amplify.I18n.get('Sign In Account'),
-        username: ''
->>>>>>> bcf338af
       }
       return Object.assign(defaults, this.signInConfig || {})
     }
