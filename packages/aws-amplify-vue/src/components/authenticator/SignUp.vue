/*
 * Copyright 2017-2017 Amazon.com, Inc. or its affiliates. All Rights Reserved.
 *
 * Licensed under the Apache License, Version 2.0 (the "License"). You may not use this file except in compliance with
 * the License. A copy of the License is located at
 *
 *     http://aws.amazon.com/apache2.0/
 *
 * or in the "license" file accompanying this file. This file is distributed on an "AS IS" BASIS, WITHOUT WARRANTIES OR
 * CONDITIONS OF ANY KIND, either express or implied. See the License for the specific language governing permissions
 * and limitations under the License.
 */

<template>
  <div v-bind:class="amplifyUI.formSection">
    <div v-bind:class="amplifyUI.sectionHeader">{{this.options.header}}</div>
    <div v-bind:class="amplifyUI.sectionBody">
      <div v-bind:class="amplifyUI.formField" 
          v-for="signUpField in orderBy(this.options.signUpFields, 'displayOrder')" 
          :signUpField="signUpField" 
          v-bind:key="signUpField.key"
        >
        <div v-bind:class="amplifyUI.inputLabel">{{signUpField.label}} {{signUpField.required ? '*': ''}}</div>
        <input 
            v-if="signUpField.key !== 'phone_number'" 
            :type = "signUpField.type" 
            v-bind:class="[amplifyUI.input, signUpField.invalid ? 'invalid': '']" 
            v-model="signUpField.value" 
            :placeholder="signUpField.label"
            v-on:change="clear(signUpField)" 
          />
        <div v-if="signUpField.key === 'phone_number'" v-bind:class="amplifyUI.selectInput">
          <select v-model="country">
            <option v-for="country in countries" v-bind:key="country.label">{{country.label}}</option>
          </select>
          <input 
            v-bind:class="[amplifyUI.input, signUpField.invalid ? 'invalid': '']" 
            v-model="signUpField.value"
            type="number"
            :placeholder="signUpField.label"
            v-on:change="clear(signUpField)"
          />
        </div>
      </div>
    </div>
    <div v-bind:class="amplifyUI.sectionFooter">
      <span v-bind:class="amplifyUI.sectionFooterPrimaryContent">
        <button v-bind:class="amplifyUI.button" v-on:click="signUp">{{$Amplify.I18n.get('Create account')}}</button>
      </span>
      <span v-bind:class="amplifyUI.sectionFooterSecondaryContent">
        {{$Amplify.I18n.get('Have an account? ')}}
        <a v-bind:class="amplifyUI.a" v-on:click="signIn">{{$Amplify.I18n.get('Sign In')}}</a>
      </span>
    </div>
    <div class="error" v-if="error">
      {{ error }}
    </div>
  </div>
</template>

<script>
import Vue from 'vue';
import Vue2Filters from 'vue2-filters'
import AmplifyEventBus from '../../events/AmplifyEventBus';
import * as AmplifyUI from '@aws-amplify/ui';
import countries from '../../assets/countries';

Vue.use(Vue2Filters)

export default {
  name: 'SignUp',
  props: ['signUpConfig'],
  data () {
    return {
      country: 'USA (+1)',
      countryCode: '1',
      countries,
      amplifyUI: AmplifyUI,
      error: '',
      logger: {},
    }
  },
  computed: {
    options() {
      const defaults = {
        header: this.$Amplify.I18n.get('Sign Up Account'),
        signUpFields: [
          {
            label: this.$Amplify.I18n.get('Username'),
            key: 'username',
            required: true,
            type: 'string',
            displayOrder: 1,
          },
          {
            label: this.$Amplify.I18n.get('Password'),
            key: 'password',
            required: true,
            type: 'password',
            displayOrder: 2,
          },
          {
            label: this.$Amplify.I18n.get('Email'),
            key: 'email',
            required: true,
            type: 'string',
            displayOrder: 3
          },
          {
            label: this.$Amplify.I18n.get('Phone Number'),
            key: 'phone_number',
            required: true,
            displayOrder: 4
          }
        ]
      }

<<<<<<< HEAD
      if (this.signUpConfig && this.signUpConfig.defaultCountryCode) {
        this.country = this.countries.find(c => c.value === this.signUpConfig.defaultCountryCode).label;
      }

      if (this.signUpConfig && this.signUpConfig.signUpFields && this.signUpConfig.signUpFields.length > 0) {
        if (!this.signUpConfig.hideDefaults) {
=======
      // sets value in country code dropdown if defaultCountryCode value is present in props 
      if (this.signUpConfig && this.signUpConfig.defaultCountryCode) {
        this.country = this.countries.find(c => c.value === this.signUpConfig.defaultCountryCode).label;
      };

      // begin looping through signUpFields
      if (this.signUpConfig && this.signUpConfig.signUpFields && this.signUpConfig.signUpFields.length > 0) {
        // if hideDefaults is not present on props...
        if (!this.signUpConfig.hideDefaults) {
          // ...add default fields to signUpField array unless user has passed in custom field with matching key
>>>>>>> 902bb5b7
          defaults.signUpFields.forEach((f, i) => {
            const matchKey = this.signUpConfig.signUpFields.findIndex((d) => {
              return d.key === f.key;
            });
            if (matchKey === -1) {
              this.signUpConfig.signUpFields.push(f);
            }
          });
        }
<<<<<<< HEAD
        let counter = this.signUpConfig.signUpFields.filter((f) => {
          return f.displayOrder;
        }).length;

        const unOrdered = this.signUpConfig.signUpFields.filter((f) => {
          return !f.displayOrder;
        }).sort((a, b) => {
          if (a.key < b.key) {
=======
        /* 
          sort fields based on following rules:
          1. Fields with displayOrder are sorted before those without displayOrder
          2. Fields with conflicting displayOrder are sorted alphabetically by key
          3. Fields without displayOrder are sorted alphabetically by key
        */
        this.signUpConfig.signUpFields.sort((a, b) => {
          if (a.displayOrder && b.displayOrder) {
            if (a.displayOrder < b.displayOrder) {
              return -1;
            } else if (a.displayOrder > b.displayOrder) {
              return 1;
            } else {
              if (a.key < b.key) {
                return -1;
              } else {
                return 1;
              }
            }
          } else if (!a.displayOrder && b.displayOrder) {
            return 1;
          } else if (a.displayOrder && !b.displayOrder) {
>>>>>>> 902bb5b7
            return -1;
          } else if (!a.displayOrder && !b.displayOrder) {
            if (a.key < b.key) {
              return -1;
            } else {
              return 1;
            }
          }
        });
      } 
      return Object.assign(defaults, this.signUpConfig || {})
    }
  },
  mounted() {
    this.logger = new this.$Amplify.Logger(this.$options.name);
  },
  watch: {
    /* 
    this operation is in place to avoid making country.value the select box 
    bound key, which results in a duplicate key error in console
    */
    country: function() {
      this.countryCode = this.countries.find(c => c.label === this.country).value
    },
  },
  methods: {
    signUp: function() {
      if (!this.validate()) {
        return null;
      }

      let user = {
        attributes: {},
      };

      // puts field data into 'Auth.signUp' parameter structure
      this.options.signUpFields.forEach((e) => {
        if (e.key === 'username') {
          user.username = e.value
        } else if (e.key === 'password') {
          user.password = e.value
        } else if (e.key === 'phone_number' && e.value) {
          user.attributes.phone_number = `+${this.countryCode}${e.value}`
        } else {
          const newKey = `${this.needPrefix(e.key) ? 'custom:' : ''}${e.key}`;
          user.attributes[newKey] = e.value;
        };
      })

       this.$Amplify.Auth.signUp(user)
            .then(data => {
              this.logger.info('sign up success');
              AmplifyEventBus.$emit('localUser', data.user)
              if (data.userConfirmed === false){
                return AmplifyEventBus.$emit('authState', 'confirmSignUp');
              }
              return AmplifyEventBus.$emit('authState', 'signedOut')
            })
            .catch(e => this.setError(e));

    },
    validate: function() {
      let allValid = true;
      this.options.signUpFields.map((el) => {
        if (el.required && !el.value) {
          allValid = false;
          Vue.set(el, 'invalid', true);
        }
        return el;
      })
      return allValid;
    },
    signIn: function() {
      AmplifyEventBus.$emit('authState', 'signedOut')
    },
    clear(field) {
      if (field && field.invalid && field.value) {
        Vue.set(field, 'invalid', false)
      }
    },
    setError: function(e) {
      this.error = this.$Amplify.I18n.get(e.message || e);
      this.logger.error(this.error) 
    },
<<<<<<< HEAD
=======

    // determines whether or not key needs to be prepended with 'custom:' for Cognito User Pool custom attributes.
>>>>>>> 902bb5b7
    needPrefix: function(key) {
      const field = this.options.signUpFields.find(e => e.key === key);
      if (key.indexOf('custom:') !== 0) {
        return field.custom ;
      } else if (key.indexOf('custom:') === 0 && field.custom === false) {
          this.logger.warn('Custom prefix prepended to key but custom field flag is set to false');
      }
      return null;
    },
  }
}
</script><|MERGE_RESOLUTION|>--- conflicted
+++ resolved
@@ -115,14 +115,6 @@
         ]
       }
 
-<<<<<<< HEAD
-      if (this.signUpConfig && this.signUpConfig.defaultCountryCode) {
-        this.country = this.countries.find(c => c.value === this.signUpConfig.defaultCountryCode).label;
-      }
-
-      if (this.signUpConfig && this.signUpConfig.signUpFields && this.signUpConfig.signUpFields.length > 0) {
-        if (!this.signUpConfig.hideDefaults) {
-=======
       // sets value in country code dropdown if defaultCountryCode value is present in props 
       if (this.signUpConfig && this.signUpConfig.defaultCountryCode) {
         this.country = this.countries.find(c => c.value === this.signUpConfig.defaultCountryCode).label;
@@ -133,7 +125,6 @@
         // if hideDefaults is not present on props...
         if (!this.signUpConfig.hideDefaults) {
           // ...add default fields to signUpField array unless user has passed in custom field with matching key
->>>>>>> 902bb5b7
           defaults.signUpFields.forEach((f, i) => {
             const matchKey = this.signUpConfig.signUpFields.findIndex((d) => {
               return d.key === f.key;
@@ -143,16 +134,6 @@
             }
           });
         }
-<<<<<<< HEAD
-        let counter = this.signUpConfig.signUpFields.filter((f) => {
-          return f.displayOrder;
-        }).length;
-
-        const unOrdered = this.signUpConfig.signUpFields.filter((f) => {
-          return !f.displayOrder;
-        }).sort((a, b) => {
-          if (a.key < b.key) {
-=======
         /* 
           sort fields based on following rules:
           1. Fields with displayOrder are sorted before those without displayOrder
@@ -175,7 +156,6 @@
           } else if (!a.displayOrder && b.displayOrder) {
             return 1;
           } else if (a.displayOrder && !b.displayOrder) {
->>>>>>> 902bb5b7
             return -1;
           } else if (!a.displayOrder && !b.displayOrder) {
             if (a.key < b.key) {
@@ -260,11 +240,8 @@
       this.error = this.$Amplify.I18n.get(e.message || e);
       this.logger.error(this.error) 
     },
-<<<<<<< HEAD
-=======
 
     // determines whether or not key needs to be prepended with 'custom:' for Cognito User Pool custom attributes.
->>>>>>> 902bb5b7
     needPrefix: function(key) {
       const field = this.options.signUpFields.find(e => e.key === key);
       if (key.indexOf('custom:') !== 0) {
