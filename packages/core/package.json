--- conflicted
+++ resolved
@@ -55,17 +55,10 @@
 	},
 	"dependencies": {
 		"@aws-crypto/sha256-js": "1.0.0-alpha.0",
-<<<<<<< HEAD
-		"@aws-sdk/client-cognito-identity": "^3.4.1",
-		"@aws-sdk/credential-provider-cognito-identity": "^3.4.1",
-		"@aws-sdk/types": "^3.4.1",
-		"@aws-sdk/util-hex-encoding": "^3.4.1",
-=======
 		"@aws-sdk/client-cognito-identity": "3.6.1",
 		"@aws-sdk/credential-provider-cognito-identity": "3.6.1",
 		"@aws-sdk/types": "3.6.1",
 		"@aws-sdk/util-hex-encoding": "3.6.1",
->>>>>>> fd27546b
 		"universal-cookie": "^4.0.4",
 		"zen-observable-ts": "0.8.19"
 	},
