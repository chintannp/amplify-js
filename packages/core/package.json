--- conflicted
+++ resolved
@@ -1,10 +1,6 @@
 {
   "name": "@aws-amplify/core",
-<<<<<<< HEAD
-  "version": "1.0.15",
-=======
   "version": "1.0.16-unstable.3",
->>>>>>> 6dbed222
   "description": "Core category of aws-amplify",
   "main": "./lib/index.js",
   "module": "./lib/index.js",
