--- conflicted
+++ resolved
@@ -151,13 +151,8 @@
                 this._storage = new StorageHelper().getStorage();
             }
         } else {
-<<<<<<< HEAD
             if (!this._isValidAuthStorage(this._config.storage)) {
                 logger.error('The storage in the Auth config is not valid!');
-=======
-            if (isEmpty(this._config.storage)) {
-                logger.error('The storage in the Auth config can not be empty!');
->>>>>>> f25d4c29
                 throw new Error('Empty storage object');
             }
             this._storage = this._config.storage;
@@ -1686,7 +1681,6 @@
         }
         return user;
     }
-<<<<<<< HEAD
 
     private _isValidAuthStorage(obj) {
         // We need to check if the obj has the functions of Storage
@@ -1697,12 +1691,9 @@
             typeof obj.clear === 'function';
     }
 }
-=======
-}
 
 /**
  * @deprecated use named import
  */
 
- export default AuthClass;
->>>>>>> f25d4c29
+ export default AuthClass;