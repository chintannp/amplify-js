--- conflicted
+++ resolved
@@ -1,10 +1,6 @@
 {
 	"name": "@aws-amplify/predictions",
-<<<<<<< HEAD
-	"version": "3.2.1",
-=======
 	"version": "3.2.4",
->>>>>>> 7cbed47c
 	"description": "Machine learning category of aws-amplify",
 	"main": "./lib/index.js",
 	"module": "./lib-esm/index.js",
@@ -12,7 +8,6 @@
 	"react-native": {
 		"./lib/index": "./lib-esm/index.js"
 	},
-<<<<<<< HEAD
 	"sideEffects": [
 		"./src/Predictions.ts",
 		"./lib/Predictions.js",
@@ -20,9 +15,6 @@
 		"./dist/aws-amplify-predictions.min.js",
 		"./dist/aws-amplify-predictions.js"
 	],
-=======
-	"sideEffects": false,
->>>>>>> 7cbed47c
 	"scripts": {
 		"test": "jest -w 1 --passWithNoTests --coverage --maxWorkers 2",
 		"build-with-test": "npm run clean && npm test && tsc && webpack -p",
@@ -48,13 +40,8 @@
 	},
 	"homepage": "https://aws-amplify.github.io/",
 	"dependencies": {
-<<<<<<< HEAD
-		"@aws-amplify/core": "^3.5.1",
-		"@aws-amplify/storage": "^3.3.1",
-=======
 		"@aws-amplify/core": "^3.5.4",
 		"@aws-amplify/storage": "^3.3.4",
->>>>>>> 7cbed47c
 		"@aws-sdk/client-comprehend": "1.0.0-gamma.8",
 		"@aws-sdk/client-polly": "1.0.0-gamma.8",
 		"@aws-sdk/client-rekognition": "1.0.0-gamma.8",
