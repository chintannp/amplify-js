--- conflicted
+++ resolved
@@ -1,10 +1,6 @@
 {
   "name": "@aws-amplify/predictions",
-<<<<<<< HEAD
-  "version": "3.2.0",
-=======
   "version": "3.2.1",
->>>>>>> e56aba64
   "description": "Machine learning category of aws-amplify",
   "main": "./lib/index.js",
   "module": "./lib-esm/index.js",
@@ -38,9 +34,8 @@
   },
   "homepage": "https://aws-amplify.github.io/",
   "dependencies": {
-<<<<<<< HEAD
-    "@aws-amplify/core": "^3.5.0",
-    "@aws-amplify/storage": "^3.3.0",
+    "@aws-amplify/core": "^3.5.1",
+    "@aws-amplify/storage": "^3.3.1",
     "@aws-sdk/client-comprehend": "1.0.0-gamma.8",
     "@aws-sdk/client-polly": "1.0.0-gamma.8",
     "@aws-sdk/client-rekognition": "1.0.0-gamma.8",
@@ -48,17 +43,6 @@
     "@aws-sdk/client-translate": "1.0.0-gamma.8",
     "@aws-sdk/eventstream-marshaller": "1.0.0-gamma.7",
     "@aws-sdk/util-utf8-node": "1.0.0-gamma.6",
-=======
-    "@aws-amplify/core": "^3.5.1",
-    "@aws-amplify/storage": "^3.3.1",
-    "@aws-sdk/client-comprehend": "1.0.0-gamma.4",
-    "@aws-sdk/client-polly": "1.0.0-gamma.4",
-    "@aws-sdk/client-rekognition": "1.0.0-gamma.4",
-    "@aws-sdk/client-textract": "1.0.0-gamma.4",
-    "@aws-sdk/client-translate": "1.0.0-gamma.4",
-    "@aws-sdk/eventstream-marshaller": "1.0.0-gamma.3",
-    "@aws-sdk/util-utf8-node": "1.0.0-gamma.3",
->>>>>>> e56aba64
     "uuid": "^3.2.1"
   },
   "jest": {
