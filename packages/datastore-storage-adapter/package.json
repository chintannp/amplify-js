{
	"name": "@aws-amplify/datastore-storage-adapter",
	"version": "1.2.12",
	"description": "SQLite storage adapter for Amplify DataStore ",
	"main": "./lib/index.js",
	"module": "./lib-esm/index.js",
	"typings": "./lib-esm/index.d.ts",
	"react-native": {
		"./lib/index": "./lib-esm/index.js"
	},
	"publishConfig": {
		"access": "public"
	},
	"scripts": {
		"test": "npm run lint && jest -w 1 --coverage",
		"build-with-test": "npm test && npm run build",
		"build:cjs": "node ./build es5 && webpack && webpack --config ./webpack.config.dev.js",
		"build:esm": "node ./build es6",
		"build:cjs:watch": "node ./build es5 --watch",
		"build:esm:watch": "rimraf lib-esm && node ./build es6 --watch",
		"build": "yarn clean && yarn build:esm && npm run build:cjs",
		"clean": "rimraf lib-esm lib dist",
		"format": "echo \"Not implemented\"",
		"lint": "tslint '{__tests__,src}/**/*.ts'"
	},
	"repository": {
		"type": "git",
		"url": "https://github.com/aws-amplify/amplify-js.git"
	},
	"author": "Amazon Web Services",
	"license": "Apache-2.0",
	"bugs": {
		"url": "https://github.com/aws/aws-amplify/issues"
	},
	"homepage": "https://aws-amplify.github.io/",
	"devDependencies": {
<<<<<<< HEAD
		"@aws-amplify/core": "4.5.0",
		"@aws-amplify/datastore": "3.8.0",
		"expo-file-system" : "13.1.4",
		"expo-sqlite": "10.1.0",
		"react-native-sqlite-storage": "5.0.0",
    "@types/react-native-sqlite-storage" : "5.0.1"
=======
		"@aws-amplify/core": "4.5.2",
		"@aws-amplify/datastore": "3.10.0",
		"react-native-sqlite-storage": "5.0.0",
		"sqlite3": "^5.0.2"
>>>>>>> fe691fd4
	},
	"jest": {
		"globals": {
			"ts-jest": {
				"diagnostics": true,
				"tsConfig": {
					"lib": [
						"es5",
						"es2015",
						"esnext.asynciterable",
						"es2019"
					],
					"allowJs": true,
					"esModuleInterop": true,
					"downlevelIteration": true
				}
			}
		},
		"transform": {
			"^.+\\.(js|jsx|ts|tsx)$": "ts-jest"
		},
		"testRegex": "(/__tests__/.*|\\.(test|spec))\\.(tsx?|jsx?)$",
		"testPathIgnorePatterns": [
			"__tests__/model.ts",
			"__tests__/schema.ts",
			"__tests__/helpers.ts"
		],
		"moduleFileExtensions": [
			"ts",
			"tsx",
			"js",
			"json",
			"jsx"
		],
		"testEnvironment": "jsdom",
		"testURL": "http://localhost/",
		"coverageThreshold": {
			"global": {
				"branches": 0,
				"functions": 0,
				"lines": 0,
				"statements": 0
			}
		},
		"coveragePathIgnorePatterns": [
			"/node_modules/",
			"dist",
			"lib",
			"lib-esm"
		]
	}
}<|MERGE_RESOLUTION|>--- conflicted
+++ resolved
@@ -34,19 +34,13 @@
 	},
 	"homepage": "https://aws-amplify.github.io/",
 	"devDependencies": {
-<<<<<<< HEAD
-		"@aws-amplify/core": "4.5.0",
-		"@aws-amplify/datastore": "3.8.0",
+		"@aws-amplify/core": "4.5.2",
+		"@aws-amplify/datastore": "3.10.0",
 		"expo-file-system" : "13.1.4",
 		"expo-sqlite": "10.1.0",
 		"react-native-sqlite-storage": "5.0.0",
-    "@types/react-native-sqlite-storage" : "5.0.1"
-=======
-		"@aws-amplify/core": "4.5.2",
-		"@aws-amplify/datastore": "3.10.0",
-		"react-native-sqlite-storage": "5.0.0",
-		"sqlite3": "^5.0.2"
->>>>>>> fe691fd4
+		"sqlite3": "^5.0.2",
+		"@types/react-native-sqlite-storage" : "5.0.1"
 	},
 	"jest": {
 		"globals": {
