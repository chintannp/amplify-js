{
	"name": "@aws-amplify/datastore-storage-adapter",
	"version": "1.2.8",
	"description": "SQLite storage adapter for Amplify DataStore ",
	"main": "./lib/index.js",
	"module": "./lib-esm/index.js",
	"typings": "./lib-esm/index.d.ts",
	"react-native": {
		"./lib/index": "./lib-esm/index.js"
	},
	"publishConfig": {
		"access": "public"
	},
	"scripts": {
		"test": "npm run lint && jest -w 1 --coverage",
		"build-with-test": "npm test && npm run build",
		"build:cjs": "node ./build es5 && webpack && webpack --config ./webpack.config.dev.js",
		"build:esm": "node ./build es6",
		"build:cjs:watch": "node ./build es5 --watch",
		"build:esm:watch": "rimraf lib-esm && node ./build es6 --watch",
		"build": "yarn clean && yarn build:esm && npm run build:cjs",
		"clean": "rimraf lib-esm lib dist",
		"format": "echo \"Not implemented\"",
		"lint": "tslint '{__tests__,src}/**/*.ts'"
	},
	"repository": {
		"type": "git",
		"url": "https://github.com/aws-amplify/amplify-js.git"
	},
	"author": "Amazon Web Services",
	"license": "Apache-2.0",
	"bugs": {
		"url": "https://github.com/aws/aws-amplify/issues"
	},
	"homepage": "https://aws-amplify.github.io/",
	"devDependencies": {
<<<<<<< HEAD
		"@aws-amplify/core": "4.3.14",
		"@aws-amplify/datastore": "3.7.6",
		"@types/react-native-sqlite-storage" : "5.0.1",
		"expo-file-system" : "13.1.4",
		"expo-sqlite": "10.1.0",
=======
		"@aws-amplify/core": "4.4.1",
		"@aws-amplify/datastore": "3.7.8",
>>>>>>> 0de27687
		"react-native-sqlite-storage": "5.0.0"
	},
	"jest": {
		"globals": {
			"ts-jest": {
				"diagnostics": true,
				"tsConfig": {
					"lib": [
						"es5",
						"es2015",
						"esnext.asynciterable",
						"es2019"
					],
					"allowJs": true,
					"esModuleInterop": true,
					"downlevelIteration": true
				}
			}
		},
		"transform": {
			"^.+\\.(js|jsx|ts|tsx)$": "ts-jest"
		},
		"testRegex": "(/__tests__/.*|\\.(test|spec))\\.(tsx?|jsx?)$",
		"testPathIgnorePatterns": [
			"__tests__/model.ts",
			"__tests__/schema.ts",
			"__tests__/helpers.ts"
		],
		"moduleFileExtensions": [
			"ts",
			"tsx",
			"js",
			"json",
			"jsx"
		],
		"testEnvironment": "jsdom",
		"testURL": "http://localhost/",
		"coverageThreshold": {
			"global": {
				"branches": 0,
				"functions": 0,
				"lines": 0,
				"statements": 0
			}
		},
		"coveragePathIgnorePatterns": [
			"/node_modules/",
			"dist",
			"lib",
			"lib-esm"
		]
	}
}<|MERGE_RESOLUTION|>--- conflicted
+++ resolved
@@ -34,17 +34,12 @@
 	},
 	"homepage": "https://aws-amplify.github.io/",
 	"devDependencies": {
-<<<<<<< HEAD
-		"@aws-amplify/core": "4.3.14",
-		"@aws-amplify/datastore": "3.7.6",
-		"@types/react-native-sqlite-storage" : "5.0.1",
+		"@aws-amplify/core": "4.4.1",
+		"@aws-amplify/datastore": "3.7.8",
 		"expo-file-system" : "13.1.4",
 		"expo-sqlite": "10.1.0",
-=======
-		"@aws-amplify/core": "4.4.1",
-		"@aws-amplify/datastore": "3.7.8",
->>>>>>> 0de27687
-		"react-native-sqlite-storage": "5.0.0"
+		"react-native-sqlite-storage": "5.0.0",
+    "@types/react-native-sqlite-storage" : "5.0.1"
 	},
 	"jest": {
 		"globals": {
