{
	"name": "@aws-amplify/datastore-storage-adapter",
	"version": "1.2.13",
	"description": "SQLite storage adapter for Amplify DataStore ",
	"main": "./lib/index.js",
	"module": "./lib-esm/index.js",
	"typings": "./lib-esm/index.d.ts",
	"react-native": {
		"./lib/index": "./lib-esm/index.js"
	},
	"publishConfig": {
		"access": "public"
	},
	"scripts": {
		"test": "npm run lint && jest -w 1 --coverage",
		"build-with-test": "npm test && npm run build",
		"build:cjs": "node ./build es5 && webpack && webpack --config ./webpack.config.dev.js",
		"build:esm": "node ./build es6",
		"build:cjs:watch": "node ./build es5 --watch",
		"build:esm:watch": "rimraf lib-esm && node ./build es6 --watch",
		"build": "yarn clean && yarn build:esm && npm run build:cjs",
		"clean": "rimraf lib-esm lib dist",
		"format": "echo \"Not implemented\"",
		"lint": "tslint '{__tests__,src}/**/*.ts'"
	},
	"repository": {
		"type": "git",
		"url": "https://github.com/aws-amplify/amplify-js.git"
	},
	"author": "Amazon Web Services",
	"license": "Apache-2.0",
	"bugs": {
		"url": "https://github.com/aws/aws-amplify/issues"
	},
	"homepage": "https://aws-amplify.github.io/",
	"devDependencies": {
<<<<<<< HEAD
		"@aws-amplify/core": "4.5.2",
		"@aws-amplify/datastore": "3.10.0",
		"expo-file-system" : "13.1.4",
		"expo-sqlite": "10.1.0",
=======
		"@aws-amplify/core": "4.5.3",
		"@aws-amplify/datastore": "3.11.0",
>>>>>>> 8096cd5b
		"react-native-sqlite-storage": "5.0.0",
		"sqlite3": "^5.0.2",
		"@types/react-native-sqlite-storage" : "5.0.1"
	},
	"jest": {
		"globals": {
			"ts-jest": {
				"diagnostics": true,
				"tsConfig": {
					"lib": [
						"es5",
						"es2015",
						"esnext.asynciterable",
						"es2019"
					],
					"allowJs": true,
					"esModuleInterop": true,
					"downlevelIteration": true
				}
			}
		},
		"transform": {
			"^.+\\.(js|jsx|ts|tsx)$": "ts-jest"
		},
		"testRegex": "(/__tests__/.*|\\.(test|spec))\\.(tsx?|jsx?)$",
		"testPathIgnorePatterns": [
			"__tests__/model.ts",
			"__tests__/schema.ts",
			"__tests__/helpers.ts"
		],
		"moduleFileExtensions": [
			"ts",
			"tsx",
			"js",
			"json",
			"jsx"
		],
		"testEnvironment": "jsdom",
		"testURL": "http://localhost/",
		"coverageThreshold": {
			"global": {
				"branches": 0,
				"functions": 0,
				"lines": 0,
				"statements": 0
			}
		},
		"coveragePathIgnorePatterns": [
			"/node_modules/",
			"dist",
			"lib",
			"lib-esm"
		]
	}
}<|MERGE_RESOLUTION|>--- conflicted
+++ resolved
@@ -34,15 +34,10 @@
 	},
 	"homepage": "https://aws-amplify.github.io/",
 	"devDependencies": {
-<<<<<<< HEAD
-		"@aws-amplify/core": "4.5.2",
-		"@aws-amplify/datastore": "3.10.0",
+		"@aws-amplify/core": "4.5.3",
+		"@aws-amplify/datastore": "3.11.0",
 		"expo-file-system" : "13.1.4",
 		"expo-sqlite": "10.1.0",
-=======
-		"@aws-amplify/core": "4.5.3",
-		"@aws-amplify/datastore": "3.11.0",
->>>>>>> 8096cd5b
 		"react-native-sqlite-storage": "5.0.0",
 		"sqlite3": "^5.0.2",
 		"@types/react-native-sqlite-storage" : "5.0.1"
