--- conflicted
+++ resolved
@@ -40,12 +40,8 @@
 		"expo-file-system": "13.1.4",
 		"expo-sqlite": "10.1.0",
 		"react-native-sqlite-storage": "5.0.0",
-<<<<<<< HEAD
 		"eslint-plugin-jest" :"^26.5.3",
-    "@types/react-native-sqlite-storage" : "5.0.1"
-=======
 		"sqlite3": "^5.0.2"
->>>>>>> 5ab1ac66
 	},
 	"jest": {
 		"globals": {
